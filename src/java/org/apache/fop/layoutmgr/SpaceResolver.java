/*
 * Licensed to the Apache Software Foundation (ASF) under one or more
 * contributor license agreements.  See the NOTICE file distributed with
 * this work for additional information regarding copyright ownership.
 * The ASF licenses this file to You under the Apache License, Version 2.0
 * (the "License"); you may not use this file except in compliance with
 * the License.  You may obtain a copy of the License at
 *
 *      http://www.apache.org/licenses/LICENSE-2.0
 *
 * Unless required by applicable law or agreed to in writing, software
 * distributed under the License is distributed on an "AS IS" BASIS,
 * WITHOUT WARRANTIES OR CONDITIONS OF ANY KIND, either express or implied.
 * See the License for the specific language governing permissions and
 * limitations under the License.
 */

/* $Id$ */

package org.apache.fop.layoutmgr;

import java.util.List;
import java.util.ListIterator;

import org.apache.commons.logging.Log;
import org.apache.commons.logging.LogFactory;

import org.apache.fop.traits.MinOptMax;

/**
 * This class resolves spaces and conditional borders and paddings by replacing the
 * UnresolvedListElements descendants by the right combination of KnuthElements on an element
 * list.
 */
public class SpaceResolver {

    /** Logger instance */
    protected static Log log = LogFactory.getLog(SpaceResolver.class);

    private UnresolvedListElementWithLength[] firstPart;
    private BreakElement breakPoss;
    private UnresolvedListElementWithLength[] secondPart;
    private UnresolvedListElementWithLength[] noBreak;

    private MinOptMax[] firstPartLengths;
    private MinOptMax[] secondPartLengths;
    private MinOptMax[] noBreakLengths;

    private boolean isFirst;
    private boolean isLast;

    /**
     * Main constructor.
     * @param first Element list before a break (optional)
     * @param breakPoss Break possibility (optional)
     * @param second Element list after a break (or if no break possibility in vicinity)
     * @param isFirst Resolution at the beginning of a (full) element list
     * @param isLast Resolution at the end of a (full) element list
     */
    private SpaceResolver(List first, BreakElement breakPoss, List second,
            boolean isFirst, boolean isLast) {
        this.isFirst = isFirst;
        this.isLast = isLast;
        //Create combined no-break list
        int c = 0;
        if (first != null) {
            c += first.size();
        }
        if (second != null) {
            c += second.size();
        }
        noBreak = new UnresolvedListElementWithLength[c];
        noBreakLengths = new MinOptMax[c];
        int i = 0;
        ListIterator iter;
        if (first != null) {
            iter = first.listIterator();
            while (iter.hasNext()) {
                noBreak[i] = (UnresolvedListElementWithLength)iter.next();
                noBreakLengths[i] = noBreak[i].getLength();
                i++;
            }
        }
        if (second != null) {
            iter = second.listIterator();
            while (iter.hasNext()) {
                noBreak[i] = (UnresolvedListElementWithLength)iter.next();
                noBreakLengths[i] = noBreak[i].getLength();
                i++;
            }
        }

        //Add pending elements from higher level FOs
        if (breakPoss != null) {
            if (breakPoss.getPendingAfterMarks() != null) {
                if (log.isTraceEnabled()) {
                    log.trace("    adding pending before break: "
                            + breakPoss.getPendingAfterMarks());
                }
                first.addAll(0, breakPoss.getPendingAfterMarks());
            }
            if (breakPoss.getPendingBeforeMarks() != null) {
                if (log.isTraceEnabled()) {
                    log.trace("    adding pending after break: "
                            + breakPoss.getPendingBeforeMarks());
                }
                second.addAll(0, breakPoss.getPendingBeforeMarks());
            }
        }
        if (log.isTraceEnabled()) {
            log.trace("before: " + first);
            log.trace("  break: " + breakPoss);
            log.trace("after: " + second);
            log.trace("NO-BREAK: " + toString(noBreak, noBreakLengths));
        }

        if (first != null) {
            firstPart = new UnresolvedListElementWithLength[first.size()];
            firstPartLengths = new MinOptMax[firstPart.length];
            first.toArray(firstPart);
            for (i = 0; i < firstPart.length; i++) {
                firstPartLengths[i] = firstPart[i].getLength();
            }
        }
        this.breakPoss = breakPoss;
        if (second != null) {
            secondPart = new UnresolvedListElementWithLength[second.size()];
            secondPartLengths = new MinOptMax[secondPart.length];
            second.toArray(secondPart);
            for (i = 0; i < secondPart.length; i++) {
                secondPartLengths[i] = secondPart[i].getLength();
            }
        }
        resolve();
    }

    private String toString(Object[] arr1, Object[] arr2) {
        if (arr1.length != arr2.length) {
            new IllegalArgumentException("The length of both arrays must be equal");
        }
        StringBuffer sb = new StringBuffer("[");
        for (int i = 0; i < arr1.length; i++) {
            if (i > 0) {
                sb.append(", ");
            }
            sb.append(String.valueOf(arr1[i]));
            sb.append("/");
            sb.append(String.valueOf(arr2[i]));
        }
        sb.append("]");
        return sb.toString();
    }

    private void removeConditionalBorderAndPadding(
            UnresolvedListElement[] elems, MinOptMax[] lengths, boolean reverse) {
        for (int i = 0; i < elems.length; i++) {
            int effIndex;
            if (reverse) {
                effIndex = elems.length - 1 - i;
            } else {
                effIndex = i;
            }
            if (elems[effIndex] instanceof BorderOrPaddingElement) {
                BorderOrPaddingElement bop = (BorderOrPaddingElement)elems[effIndex];
                if (bop.isConditional() && !(bop.isFirst() || bop.isLast())) {
                    if (log.isDebugEnabled()) {
                        log.debug("Nulling conditional element: " + bop);
                    }
                    lengths[effIndex] = null;
                }
            }
        }
        if (log.isTraceEnabled() && elems.length > 0) {
            log.trace("-->Resulting list: " + toString(elems, lengths));
        }
    }

    private void performSpaceResolutionRule1(UnresolvedListElement[] elems, MinOptMax[] lengths,
            boolean reverse) {
        for (int i = 0; i < elems.length; i++) {
            int effIndex;
            if (reverse) {
                effIndex = elems.length - 1 - i;
            } else {
                effIndex = i;
            }
            if (lengths[effIndex] == null) {
                //Zeroed border or padding doesn't create a fence
                continue;
            } else if (elems[effIndex] instanceof BorderOrPaddingElement) {
                //Border or padding form fences!
                break;
            } else if (!elems[effIndex].isConditional()) {
                break;
            }
            if (log.isDebugEnabled()) {
                log.debug("Nulling conditional element using 4.3.1, rule 1: " + elems[effIndex]);
            }
            lengths[effIndex] = null;
        }
        if (log.isTraceEnabled() && elems.length > 0) {
            log.trace("-->Resulting list: " + toString(elems, lengths));
        }
    }

    private void performSpaceResolutionRules2to3(UnresolvedListElement[] elems,
            MinOptMax[] lengths, int start, int end) {
        if (log.isTraceEnabled()) {
            log.trace("rule 2-3: " + start + "-" + end);
        }
        SpaceElement space;
        int remaining;

        //Rule 2 (4.3.1, XSL 1.0)
        boolean hasForcing = false;
        remaining = 0;
        for (int i = start; i <= end; i++) {
            if (lengths[i] == null) {
                continue;
            }
            remaining++;
            space = (SpaceElement)elems[i];
            if (space.isForcing()) {
                hasForcing = true;
                break;
            }
        }
        if (remaining == 0) {
            return; //shortcut
        }
        if (hasForcing) {
            for (int i = start; i <= end; i++) {
                if (lengths[i] == null) {
                    continue;
                }
                space = (SpaceElement)elems[i];
                if (!space.isForcing()) {
                    if (log.isDebugEnabled()) {
                        log.debug("Nulling non-forcing space-specifier using 4.3.1, rule 2: "
                                + elems[i]);
                    }
                    lengths[i] = null;
                }
            }
            return; //If rule is triggered skip rule 3
        }

        //Rule 3 (4.3.1, XSL 1.0)
        //Determine highes precedence
        int highestPrecedence = Integer.MIN_VALUE;
        for (int i = start; i <= end; i++) {
            if (lengths[i] == null) {
                continue;
            }
            space = (SpaceElement)elems[i];
            highestPrecedence = Math.max(highestPrecedence, space.getPrecedence());
        }
        if (highestPrecedence != 0 && log.isDebugEnabled()) {
            log.debug("Highest precedence is " + highestPrecedence);
        }
        //Suppress space-specifiers with lower precedence
        remaining = 0;
        int greatestOptimum = Integer.MIN_VALUE;
        for (int i = start; i <= end; i++) {
            if (lengths[i] == null) {
                continue;
            }
            space = (SpaceElement)elems[i];
            if (space.getPrecedence() != highestPrecedence) {
                if (log.isDebugEnabled()) {
                    log.debug("Nulling space-specifier with precedence "
                            + space.getPrecedence() + " using 4.3.1, rule 3: "
                            + elems[i]);
                }
                lengths[i] = null;
            } else {
                greatestOptimum = Math.max(greatestOptimum, space.getLength().getOpt());
                remaining++;
            }
        }
        if (log.isDebugEnabled()) {
            log.debug("Greatest optimum: " + greatestOptimum);
        }
        if (remaining <= 1) {
            return;
        }
        //Suppress space-specifiers with smaller optimum length
        remaining = 0;
        for (int i = start; i <= end; i++) {
            if (lengths[i] == null) {
                continue;
            }
            space = (SpaceElement)elems[i];
            if (space.getLength().getOpt() < greatestOptimum) {
                if (log.isDebugEnabled()) {
                    log.debug("Nulling space-specifier with smaller optimum length "
                            + "using 4.3.1, rule 3: "
                            + elems[i]);
                }
                lengths[i] = null;
            } else {
                remaining++;
            }
        }
        if (remaining <= 1) {
            return;
        }
        //Construct resolved space-specifier from the remaining spaces
        int min = Integer.MIN_VALUE;
        int max = Integer.MAX_VALUE;
        for (int i = start; i <= end; i++) {
            if (lengths[i] == null) {
                continue;
            }
            space = (SpaceElement)elems[i];
            min = Math.max(min, space.getLength().getMin());
            max = Math.min(max, space.getLength().getMax());
            if (remaining > 1) {
                if (log.isDebugEnabled()) {
                    log.debug("Nulling non-last space-specifier using 4.3.1, rule 3, second part: "
                            + elems[i]);
                }
                lengths[i] = null;
                remaining--;
            } else {
                lengths[i] = MinOptMax.getInstance(min, lengths[i].getOpt(), max);
            }
        }

        if (log.isTraceEnabled() && elems.length > 0) {
            log.trace("Remaining spaces: " + remaining);
            log.trace("-->Resulting list: " + toString(elems, lengths));
        }
    }

    private void performSpaceResolutionRules2to3(UnresolvedListElement[] elems,
            MinOptMax[] lengths) {
        int start = 0;
        int i = start;
        while (i < elems.length) {
            if (elems[i] instanceof SpaceElement) {
                while (i < elems.length) {
                    if (elems[i] == null || elems[i] instanceof SpaceElement) {
                        i++;
                    } else {
                        break;
                    }
                }
                performSpaceResolutionRules2to3(elems, lengths, start, i - 1);
            }
            i++;
            start = i;
        }
    }

    private boolean hasFirstPart() {
        return firstPart != null && firstPart.length > 0;
    }

    private boolean hasSecondPart() {
        return secondPart != null && secondPart.length > 0;
    }

    private void resolve() {
        if (breakPoss != null) {
            if (hasFirstPart()) {
                removeConditionalBorderAndPadding(firstPart, firstPartLengths, true);
                performSpaceResolutionRule1(firstPart, firstPartLengths, true);
                performSpaceResolutionRules2to3(firstPart, firstPartLengths);
            }
            if (hasSecondPart()) {
                removeConditionalBorderAndPadding(secondPart, secondPartLengths, false);
                performSpaceResolutionRule1(secondPart, secondPartLengths, false);
                performSpaceResolutionRules2to3(secondPart, secondPartLengths);
            }
            if (noBreak != null) {
                performSpaceResolutionRules2to3(noBreak, noBreakLengths);
            }
        } else {
            if (isFirst) {
                removeConditionalBorderAndPadding(secondPart, secondPartLengths, false);
                performSpaceResolutionRule1(secondPart, secondPartLengths, false);
            }
            if (isLast) {
                removeConditionalBorderAndPadding(firstPart, firstPartLengths, true);
                performSpaceResolutionRule1(firstPart, firstPartLengths, true);
            }

            if (hasFirstPart()) {
                //Now that we've handled isFirst/isLast conditions, we need to look at the
                //active part in its normal order so swap it back.
                log.trace("Swapping first and second parts.");
                UnresolvedListElementWithLength[] tempList;
                MinOptMax[] tempLengths;
                tempList = secondPart;
                tempLengths = secondPartLengths;
                secondPart = firstPart;
                secondPartLengths = firstPartLengths;
                firstPart = tempList;
                firstPartLengths = tempLengths;
                if (hasFirstPart()) {
                    throw new IllegalStateException("Didn't expect more than one parts in a"
                            + "no-break condition.");
                }
            }
            performSpaceResolutionRules2to3(secondPart, secondPartLengths);
        }
    }

    private MinOptMax sum(MinOptMax[] lengths) {
        MinOptMax sum = MinOptMax.ZERO;
        for (int i = 0; i < lengths.length; i++) {
            if (lengths[i] != null) {
                sum = sum.plus(lengths[i]);
            }
        }
        return sum;
    }

    private void generate(ListIterator iter) {
<<<<<<< HEAD
        MinOptMax spaceBeforeBreak = sum(firstPartLengths);
        MinOptMax spaceAfterBreak = sum(secondPartLengths);

        boolean hasPrecedingNonBlock = false;
        if (breakPoss != null) {
            if (spaceBeforeBreak.isNonZero()) {
                iter.add(new KnuthPenalty(0, KnuthPenalty.INFINITE, false, null, true));
                iter.add(new KnuthGlue(spaceBeforeBreak, null, true));
                if (breakPoss.isForcedBreak()) {
=======
        MinOptMax noBreakLength = new MinOptMax();
        MinOptMax glue1; //space before break possibility if break occurs
        //MinOptMax glue2; //difference between glue 1 and 3 when no break occurs
        MinOptMax glue3; //space after break possibility if break occurs
        glue1 = sum(firstPartLengths);
        glue3 = sum(secondPartLengths);
        noBreakLength = sum(noBreakLengths);

        //This doesn't produce the right glue2
        //glue2 = new MinOptMax(noBreakLength);
        //glue2.subtract(glue1);
        //glue2.subtract(glue3);

        int glue2w = noBreakLength.opt - glue1.opt - glue3.opt;
        int glue2stretch = (noBreakLength.max - noBreakLength.opt);
        int glue2shrink = (noBreakLength.opt - noBreakLength.min);
        glue2stretch -= glue1.max - glue1.opt;
        glue2stretch -= glue3.max - glue3.opt;
        glue2shrink -= glue1.opt - glue1.min;
        glue2shrink -= glue3.opt - glue3.min;

        boolean hasPrecedingNonBlock = false;
        if (log.isDebugEnabled()) {
            log.debug("noBreakLength=" + noBreakLength
                    + ", glue1=" + glue1
                    + ", glue2=" + glue2w + "+" + glue2stretch + "-" + glue2shrink
                    + ", glue3=" + glue3);
        }
        if (breakPoss != null) {
            boolean forcedBreak = breakPoss.isForcedBreak();
            if (glue1.isNonZero()) {
                iter.add(new KnuthPenalty(0, KnuthPenalty.INFINITE,
                        false, (Position)null, true));
                iter.add(new KnuthGlue(glue1.opt, glue1.max - glue1.opt, glue1.opt - glue1.min,
                        (Position)null, true));
                if (forcedBreak) {
>>>>>>> 6c827ad0
                    //Otherwise, the preceding penalty and glue will be cut off
                    iter.add(new KnuthBox(0, null, true));
                }
            }
            iter.add(new KnuthPenalty(breakPoss.getPenaltyWidth(), breakPoss.getPenaltyValue(),
                    false, breakPoss.getBreakClass(),
                    new SpaceHandlingBreakPosition(this, breakPoss), false));
            if (breakPoss.getPenaltyValue() <= -KnuthPenalty.INFINITE) {
                return; //return early. Not necessary (even wrong) to add additional elements
            }
<<<<<<< HEAD

            // No break
            // TODO: We can't use a MinOptMax for glue2, because min <= opt <= max is not always true - why?
            MinOptMax noBreakLength = sum(noBreakLengths);
            MinOptMax spaceSum = spaceBeforeBreak.plus(spaceAfterBreak);
            int glue2width = noBreakLength.getOpt() - spaceSum.getOpt();
            int glue2stretch = noBreakLength.getStretch() - spaceSum.getStretch();
            int glue2shrink = noBreakLength.getShrink() - spaceSum.getShrink();

            if (glue2width != 0 || glue2stretch != 0 || glue2shrink != 0) {
                iter.add(new KnuthGlue(glue2width, glue2stretch, glue2shrink, null, true));
=======
            if (glue2w != 0 || glue2stretch != 0 || glue2shrink != 0) {
                iter.add(new KnuthGlue(glue2w, glue2stretch, glue2shrink,
                        (Position)null, true));
>>>>>>> 6c827ad0
            }
        } else {
            if (spaceBeforeBreak.isNonZero()) {
                throw new IllegalStateException("spaceBeforeBreak should be 0 in this case");
            }
        }
        Position pos = null;
        if (breakPoss == null) {
            pos = new SpaceHandlingPosition(this);
        }
        if (spaceAfterBreak.isNonZero() || pos != null) {
            iter.add(new KnuthBox(0, pos, true));
        }
<<<<<<< HEAD
        if (spaceAfterBreak.isNonZero()) {
            iter.add(new KnuthPenalty(0, KnuthPenalty.INFINITE, false, null, true));
            iter.add(new KnuthGlue(spaceAfterBreak, null, true));
=======
        if (glue3.isNonZero()) {
            iter.add(new KnuthPenalty(0, KnuthPenalty.INFINITE,
                    false, (Position)null, true));
            iter.add(new KnuthGlue(glue3.opt, glue3.max - glue3.opt, glue3.opt - glue3.min,
                    (Position)null, true));
>>>>>>> 6c827ad0
            hasPrecedingNonBlock = true;
        }
        if (isLast && hasPrecedingNonBlock) {
            //Otherwise, the preceding penalty and glue will be cut off
            iter.add(new KnuthBox(0, null, true));
        }
    }

    /**
     * Position class for break possibilities. It is used to notify layout manager about the
     * effective spaces and conditional lengths.
     */
    public static class SpaceHandlingBreakPosition extends Position {

        private SpaceResolver resolver;
        private Position originalPosition;

        /**
         * Main constructor.
         * @param resolver the space resolver that provides the info about the actual situation
         * @param breakPoss the original break possibility that creates this Position
         */
        public SpaceHandlingBreakPosition(SpaceResolver resolver, BreakElement breakPoss) {
            super(null);
            this.resolver = resolver;
            this.originalPosition = breakPoss.getPosition();
            //Unpack since the SpaceHandlingBreakPosition is a non-wrapped Position, too
            while (this.originalPosition instanceof NonLeafPosition) {
                this.originalPosition = this.originalPosition.getPosition();
            }
        }

        /** @return the space resolver */
        public SpaceResolver getSpaceResolver() {
            return this.resolver;
        }

        /**
         * Notifies all affected layout managers about the current situation in the part to be
         * handled for area generation.
         * @param isBreakSituation true if this is a break situation.
         * @param side defines to notify about the situation whether before or after the break.
         *             May be null if isBreakSituation is null.
         */
        public void notifyBreakSituation(boolean isBreakSituation, RelSide side) {
            if (isBreakSituation) {
                if (RelSide.BEFORE == side) {
                    for (int i = 0; i < resolver.secondPart.length; i++) {
                        resolver.secondPart[i].notifyLayoutManager(resolver.secondPartLengths[i]);
                    }
                } else {
                    for (int i = 0; i < resolver.firstPart.length; i++) {
                        resolver.firstPart[i].notifyLayoutManager(resolver.firstPartLengths[i]);
                    }
                }
            } else {
                for (int i = 0; i < resolver.noBreak.length; i++) {
                    resolver.noBreak[i].notifyLayoutManager(resolver.noBreakLengths[i]);
                }
            }
        }

        /** {@inheritDoc} */
        public String toString() {
            StringBuffer sb = new StringBuffer();
            sb.append("SpaceHandlingBreakPosition(");
            sb.append(this.originalPosition);
            sb.append(")");
            return sb.toString();
        }

        /**
         * @return the original Position instance set at the BreakElement that this Position was
         *         created for.
         */
        public Position getOriginalBreakPosition() {
            return this.originalPosition;
        }

        public Position getPosition() {
            return originalPosition;
        }

    }

    /**
     * Position class for no-break situations. It is used to notify layout manager about the
     * effective spaces and conditional lengths.
     */
    public static class SpaceHandlingPosition extends Position {

        private SpaceResolver resolver;

        /**
         * Main constructor.
         * @param resolver the space resolver that provides the info about the actual situation
         */
        public SpaceHandlingPosition(SpaceResolver resolver) {
            super(null);
            this.resolver = resolver;
        }

        /** @return the space resolver */
        public SpaceResolver getSpaceResolver() {
            return this.resolver;
        }

        /**
         * Notifies all affected layout managers about the current situation in the part to be
         * handled for area generation.
         */
        public void notifySpaceSituation() {
            if (resolver.breakPoss != null) {
                throw new IllegalStateException("Only applicable to no-break situations");
            }
            for (int i = 0; i < resolver.secondPart.length; i++) {
                resolver.secondPart[i].notifyLayoutManager(resolver.secondPartLengths[i]);
            }
        }

        /** {@inheritDoc} */
        public String toString() {
            return "SpaceHandlingPosition";
        }
    }

    /**
     * Resolves unresolved elements applying the space resolution rules defined in 4.3.1.
     * @param elems the element list
     */
    public static void resolveElementList(List elems) {
        if (log.isTraceEnabled()) {
            log.trace(elems);
        }
        boolean first = true;
        boolean last = false;
        boolean skipNextElement = false;
        List unresolvedFirst = new java.util.ArrayList();
        List unresolvedSecond = new java.util.ArrayList();
        List currentGroup;
        ListIterator iter = elems.listIterator();
        while (iter.hasNext()) {
            ListElement el = (ListElement)iter.next();
            if (el.isUnresolvedElement()) {
                if (log.isTraceEnabled()) {
                    log.trace("unresolved found: " + el + " " + first + "/" + last);
                }
                BreakElement breakPoss = null;
                //Clear temp lists
                unresolvedFirst.clear();
                unresolvedSecond.clear();
                //Collect groups
                if (el instanceof BreakElement) {
                    breakPoss = (BreakElement)el;
                    currentGroup = unresolvedSecond;
                } else {
                    currentGroup = unresolvedFirst;
                    currentGroup.add(el);
                }
                iter.remove();
                last = true;
                skipNextElement = true;
                while (iter.hasNext()) {
                    el = (ListElement)iter.next();
                    if (el instanceof BreakElement && breakPoss != null) {
                        skipNextElement = false;
                        last = false;
                        break;
                    } else if (currentGroup == unresolvedFirst && (el instanceof BreakElement)) {
                        breakPoss = (BreakElement)el;
                        iter.remove();
                        currentGroup = unresolvedSecond;
                    } else if (el.isUnresolvedElement()) {
                        currentGroup.add(el);
                        iter.remove();
                    } else {
                        last = false;
                        break;
                    }
                }
                //last = !iter.hasNext();
                if (breakPoss == null && unresolvedSecond.size() == 0 && !last) {
                    log.trace("Swap first and second parts in no-break condition,"
                            + " second part is empty.");
                    //The first list is reversed, so swap if this shouldn't happen
                    List swapList = unresolvedSecond;
                    unresolvedSecond = unresolvedFirst;
                    unresolvedFirst = swapList;
                }

                log.debug("----start space resolution (first=" + first + ", last=" + last + ")...");
                SpaceResolver resolver = new SpaceResolver(
                        unresolvedFirst, breakPoss, unresolvedSecond, first, last);
                if (!last) {
                    iter.previous();
                }
                resolver.generate(iter);
                if (!last && skipNextElement) {
                    iter.next();
                }
                log.debug("----end space resolution.");
            }
            first = false;
        }
    }

    /**
     * Inspects an effective element list and notifies all layout managers about the state of
     * the spaces and conditional lengths.
     * @param effectiveList the effective element list
     * @param startElementIndex index of the first element in the part to be processed
     * @param endElementIndex index of the last element in the part to be processed
     * @param prevBreak index of the the break possibility just before this part (used to
     *                  identify a break condition, lastBreak <= 0 represents a no-break condition)
     */
    public static void performConditionalsNotification(List effectiveList,
            int startElementIndex, int endElementIndex, int prevBreak) {
        KnuthElement el = null;
        if (prevBreak > 0) {
            el = (KnuthElement)effectiveList.get(prevBreak);
        }
        SpaceResolver.SpaceHandlingBreakPosition beforeBreak = null;
        SpaceResolver.SpaceHandlingBreakPosition afterBreak = null;
        if (el != null && el.isPenalty()) {
            Position pos = el.getPosition();
            if (pos instanceof SpaceResolver.SpaceHandlingBreakPosition) {
                beforeBreak = (SpaceResolver.SpaceHandlingBreakPosition)pos;
                beforeBreak.notifyBreakSituation(true, RelSide.BEFORE);
            }
        }
        el = (KnuthElement)effectiveList.get(endElementIndex);
        if (el != null && el.isPenalty()) {
            Position pos = el.getPosition();
            if (pos instanceof SpaceResolver.SpaceHandlingBreakPosition) {
                afterBreak = (SpaceResolver.SpaceHandlingBreakPosition)pos;
                afterBreak.notifyBreakSituation(true, RelSide.AFTER);
            }
        }
        for (int i = startElementIndex; i <= endElementIndex; i++) {
            Position pos = ((KnuthElement)effectiveList.get(i)).getPosition();
            if (pos instanceof SpaceResolver.SpaceHandlingPosition) {
                ((SpaceResolver.SpaceHandlingPosition)pos).notifySpaceSituation();
            } else if (pos instanceof SpaceResolver.SpaceHandlingBreakPosition) {
                SpaceResolver.SpaceHandlingBreakPosition noBreak;
                noBreak = (SpaceResolver.SpaceHandlingBreakPosition)pos;
                if (noBreak != beforeBreak && noBreak != afterBreak) {
                    noBreak.notifyBreakSituation(false, null);
                }
            }
        }
    }

<<<<<<< HEAD
=======

>>>>>>> 6c827ad0

}<|MERGE_RESOLUTION|>--- conflicted
+++ resolved
@@ -32,10 +32,10 @@
  * UnresolvedListElements descendants by the right combination of KnuthElements on an element
  * list.
  */
-public class SpaceResolver {
+public final class SpaceResolver {
 
     /** Logger instance */
-    protected static Log log = LogFactory.getLog(SpaceResolver.class);
+    private static final Log LOG = LogFactory.getLog(SpaceResolver.class);
 
     private UnresolvedListElementWithLength[] firstPart;
     private BreakElement breakPoss;
@@ -93,25 +93,25 @@
         //Add pending elements from higher level FOs
         if (breakPoss != null) {
             if (breakPoss.getPendingAfterMarks() != null) {
-                if (log.isTraceEnabled()) {
-                    log.trace("    adding pending before break: "
+                if (LOG.isTraceEnabled()) {
+                    LOG.trace("    adding pending before break: "
                             + breakPoss.getPendingAfterMarks());
                 }
                 first.addAll(0, breakPoss.getPendingAfterMarks());
             }
             if (breakPoss.getPendingBeforeMarks() != null) {
-                if (log.isTraceEnabled()) {
-                    log.trace("    adding pending after break: "
+                if (LOG.isTraceEnabled()) {
+                    LOG.trace("    adding pending after break: "
                             + breakPoss.getPendingBeforeMarks());
                 }
                 second.addAll(0, breakPoss.getPendingBeforeMarks());
             }
         }
-        if (log.isTraceEnabled()) {
-            log.trace("before: " + first);
-            log.trace("  break: " + breakPoss);
-            log.trace("after: " + second);
-            log.trace("NO-BREAK: " + toString(noBreak, noBreakLengths));
+        if (LOG.isTraceEnabled()) {
+            LOG.trace("before: " + first);
+            LOG.trace("  break: " + breakPoss);
+            LOG.trace("after: " + second);
+            LOG.trace("NO-BREAK: " + toString(noBreak, noBreakLengths));
         }
 
         if (first != null) {
@@ -163,15 +163,15 @@
             if (elems[effIndex] instanceof BorderOrPaddingElement) {
                 BorderOrPaddingElement bop = (BorderOrPaddingElement)elems[effIndex];
                 if (bop.isConditional() && !(bop.isFirst() || bop.isLast())) {
-                    if (log.isDebugEnabled()) {
-                        log.debug("Nulling conditional element: " + bop);
+                    if (LOG.isDebugEnabled()) {
+                        LOG.debug("Nulling conditional element: " + bop);
                     }
                     lengths[effIndex] = null;
                 }
             }
         }
-        if (log.isTraceEnabled() && elems.length > 0) {
-            log.trace("-->Resulting list: " + toString(elems, lengths));
+        if (LOG.isTraceEnabled() && elems.length > 0) {
+            LOG.trace("-->Resulting list: " + toString(elems, lengths));
         }
     }
 
@@ -193,20 +193,20 @@
             } else if (!elems[effIndex].isConditional()) {
                 break;
             }
-            if (log.isDebugEnabled()) {
-                log.debug("Nulling conditional element using 4.3.1, rule 1: " + elems[effIndex]);
+            if (LOG.isDebugEnabled()) {
+                LOG.debug("Nulling conditional element using 4.3.1, rule 1: " + elems[effIndex]);
             }
             lengths[effIndex] = null;
         }
-        if (log.isTraceEnabled() && elems.length > 0) {
-            log.trace("-->Resulting list: " + toString(elems, lengths));
+        if (LOG.isTraceEnabled() && elems.length > 0) {
+            LOG.trace("-->Resulting list: " + toString(elems, lengths));
         }
     }
 
     private void performSpaceResolutionRules2to3(UnresolvedListElement[] elems,
             MinOptMax[] lengths, int start, int end) {
-        if (log.isTraceEnabled()) {
-            log.trace("rule 2-3: " + start + "-" + end);
+        if (LOG.isTraceEnabled()) {
+            LOG.trace("rule 2-3: " + start + "-" + end);
         }
         SpaceElement space;
         int remaining;
@@ -235,8 +235,8 @@
                 }
                 space = (SpaceElement)elems[i];
                 if (!space.isForcing()) {
-                    if (log.isDebugEnabled()) {
-                        log.debug("Nulling non-forcing space-specifier using 4.3.1, rule 2: "
+                    if (LOG.isDebugEnabled()) {
+                        LOG.debug("Nulling non-forcing space-specifier using 4.3.1, rule 2: "
                                 + elems[i]);
                     }
                     lengths[i] = null;
@@ -255,8 +255,8 @@
             space = (SpaceElement)elems[i];
             highestPrecedence = Math.max(highestPrecedence, space.getPrecedence());
         }
-        if (highestPrecedence != 0 && log.isDebugEnabled()) {
-            log.debug("Highest precedence is " + highestPrecedence);
+        if (highestPrecedence != 0 && LOG.isDebugEnabled()) {
+            LOG.debug("Highest precedence is " + highestPrecedence);
         }
         //Suppress space-specifiers with lower precedence
         remaining = 0;
@@ -267,8 +267,8 @@
             }
             space = (SpaceElement)elems[i];
             if (space.getPrecedence() != highestPrecedence) {
-                if (log.isDebugEnabled()) {
-                    log.debug("Nulling space-specifier with precedence "
+                if (LOG.isDebugEnabled()) {
+                    LOG.debug("Nulling space-specifier with precedence "
                             + space.getPrecedence() + " using 4.3.1, rule 3: "
                             + elems[i]);
                 }
@@ -278,8 +278,8 @@
                 remaining++;
             }
         }
-        if (log.isDebugEnabled()) {
-            log.debug("Greatest optimum: " + greatestOptimum);
+        if (LOG.isDebugEnabled()) {
+            LOG.debug("Greatest optimum: " + greatestOptimum);
         }
         if (remaining <= 1) {
             return;
@@ -292,8 +292,8 @@
             }
             space = (SpaceElement)elems[i];
             if (space.getLength().getOpt() < greatestOptimum) {
-                if (log.isDebugEnabled()) {
-                    log.debug("Nulling space-specifier with smaller optimum length "
+                if (LOG.isDebugEnabled()) {
+                    LOG.debug("Nulling space-specifier with smaller optimum length "
                             + "using 4.3.1, rule 3: "
                             + elems[i]);
                 }
@@ -316,8 +316,8 @@
             min = Math.max(min, space.getLength().getMin());
             max = Math.min(max, space.getLength().getMax());
             if (remaining > 1) {
-                if (log.isDebugEnabled()) {
-                    log.debug("Nulling non-last space-specifier using 4.3.1, rule 3, second part: "
+                if (LOG.isDebugEnabled()) {
+                    LOG.debug("Nulling non-last space-specifier using 4.3.1, rule 3, second part: "
                             + elems[i]);
                 }
                 lengths[i] = null;
@@ -327,9 +327,9 @@
             }
         }
 
-        if (log.isTraceEnabled() && elems.length > 0) {
-            log.trace("Remaining spaces: " + remaining);
-            log.trace("-->Resulting list: " + toString(elems, lengths));
+        if (LOG.isTraceEnabled() && elems.length > 0) {
+            LOG.trace("Remaining spaces: " + remaining);
+            LOG.trace("-->Resulting list: " + toString(elems, lengths));
         }
     }
 
@@ -389,7 +389,7 @@
             if (hasFirstPart()) {
                 //Now that we've handled isFirst/isLast conditions, we need to look at the
                 //active part in its normal order so swap it back.
-                log.trace("Swapping first and second parts.");
+                LOG.trace("Swapping first and second parts.");
                 UnresolvedListElementWithLength[] tempList;
                 MinOptMax[] tempLengths;
                 tempList = secondPart;
@@ -418,7 +418,6 @@
     }
 
     private void generate(ListIterator iter) {
-<<<<<<< HEAD
         MinOptMax spaceBeforeBreak = sum(firstPartLengths);
         MinOptMax spaceAfterBreak = sum(secondPartLengths);
 
@@ -428,44 +427,6 @@
                 iter.add(new KnuthPenalty(0, KnuthPenalty.INFINITE, false, null, true));
                 iter.add(new KnuthGlue(spaceBeforeBreak, null, true));
                 if (breakPoss.isForcedBreak()) {
-=======
-        MinOptMax noBreakLength = new MinOptMax();
-        MinOptMax glue1; //space before break possibility if break occurs
-        //MinOptMax glue2; //difference between glue 1 and 3 when no break occurs
-        MinOptMax glue3; //space after break possibility if break occurs
-        glue1 = sum(firstPartLengths);
-        glue3 = sum(secondPartLengths);
-        noBreakLength = sum(noBreakLengths);
-
-        //This doesn't produce the right glue2
-        //glue2 = new MinOptMax(noBreakLength);
-        //glue2.subtract(glue1);
-        //glue2.subtract(glue3);
-
-        int glue2w = noBreakLength.opt - glue1.opt - glue3.opt;
-        int glue2stretch = (noBreakLength.max - noBreakLength.opt);
-        int glue2shrink = (noBreakLength.opt - noBreakLength.min);
-        glue2stretch -= glue1.max - glue1.opt;
-        glue2stretch -= glue3.max - glue3.opt;
-        glue2shrink -= glue1.opt - glue1.min;
-        glue2shrink -= glue3.opt - glue3.min;
-
-        boolean hasPrecedingNonBlock = false;
-        if (log.isDebugEnabled()) {
-            log.debug("noBreakLength=" + noBreakLength
-                    + ", glue1=" + glue1
-                    + ", glue2=" + glue2w + "+" + glue2stretch + "-" + glue2shrink
-                    + ", glue3=" + glue3);
-        }
-        if (breakPoss != null) {
-            boolean forcedBreak = breakPoss.isForcedBreak();
-            if (glue1.isNonZero()) {
-                iter.add(new KnuthPenalty(0, KnuthPenalty.INFINITE,
-                        false, (Position)null, true));
-                iter.add(new KnuthGlue(glue1.opt, glue1.max - glue1.opt, glue1.opt - glue1.min,
-                        (Position)null, true));
-                if (forcedBreak) {
->>>>>>> 6c827ad0
                     //Otherwise, the preceding penalty and glue will be cut off
                     iter.add(new KnuthBox(0, null, true));
                 }
@@ -476,10 +437,10 @@
             if (breakPoss.getPenaltyValue() <= -KnuthPenalty.INFINITE) {
                 return; //return early. Not necessary (even wrong) to add additional elements
             }
-<<<<<<< HEAD
 
             // No break
-            // TODO: We can't use a MinOptMax for glue2, because min <= opt <= max is not always true - why?
+            // TODO: We can't use a MinOptMax for glue2,
+            // because min <= opt <= max is not always true - why?
             MinOptMax noBreakLength = sum(noBreakLengths);
             MinOptMax spaceSum = spaceBeforeBreak.plus(spaceAfterBreak);
             int glue2width = noBreakLength.getOpt() - spaceSum.getOpt();
@@ -488,11 +449,6 @@
 
             if (glue2width != 0 || glue2stretch != 0 || glue2shrink != 0) {
                 iter.add(new KnuthGlue(glue2width, glue2stretch, glue2shrink, null, true));
-=======
-            if (glue2w != 0 || glue2stretch != 0 || glue2shrink != 0) {
-                iter.add(new KnuthGlue(glue2w, glue2stretch, glue2shrink,
-                        (Position)null, true));
->>>>>>> 6c827ad0
             }
         } else {
             if (spaceBeforeBreak.isNonZero()) {
@@ -506,17 +462,9 @@
         if (spaceAfterBreak.isNonZero() || pos != null) {
             iter.add(new KnuthBox(0, pos, true));
         }
-<<<<<<< HEAD
         if (spaceAfterBreak.isNonZero()) {
             iter.add(new KnuthPenalty(0, KnuthPenalty.INFINITE, false, null, true));
             iter.add(new KnuthGlue(spaceAfterBreak, null, true));
-=======
-        if (glue3.isNonZero()) {
-            iter.add(new KnuthPenalty(0, KnuthPenalty.INFINITE,
-                    false, (Position)null, true));
-            iter.add(new KnuthGlue(glue3.opt, glue3.max - glue3.opt, glue3.opt - glue3.min,
-                    (Position)null, true));
->>>>>>> 6c827ad0
             hasPrecedingNonBlock = true;
         }
         if (isLast && hasPrecedingNonBlock) {
@@ -596,6 +544,7 @@
             return this.originalPosition;
         }
 
+        /** {@inheritDoc} */
         public Position getPosition() {
             return originalPosition;
         }
@@ -648,8 +597,8 @@
      * @param elems the element list
      */
     public static void resolveElementList(List elems) {
-        if (log.isTraceEnabled()) {
-            log.trace(elems);
+        if (LOG.isTraceEnabled()) {
+            LOG.trace(elems);
         }
         boolean first = true;
         boolean last = false;
@@ -661,8 +610,8 @@
         while (iter.hasNext()) {
             ListElement el = (ListElement)iter.next();
             if (el.isUnresolvedElement()) {
-                if (log.isTraceEnabled()) {
-                    log.trace("unresolved found: " + el + " " + first + "/" + last);
+                if (LOG.isTraceEnabled()) {
+                    LOG.trace("unresolved found: " + el + " " + first + "/" + last);
                 }
                 BreakElement breakPoss = null;
                 //Clear temp lists
@@ -699,7 +648,7 @@
                 }
                 //last = !iter.hasNext();
                 if (breakPoss == null && unresolvedSecond.size() == 0 && !last) {
-                    log.trace("Swap first and second parts in no-break condition,"
+                    LOG.trace("Swap first and second parts in no-break condition,"
                             + " second part is empty.");
                     //The first list is reversed, so swap if this shouldn't happen
                     List swapList = unresolvedSecond;
@@ -707,7 +656,7 @@
                     unresolvedFirst = swapList;
                 }
 
-                log.debug("----start space resolution (first=" + first + ", last=" + last + ")...");
+                LOG.debug("----start space resolution (first=" + first + ", last=" + last + ")...");
                 SpaceResolver resolver = new SpaceResolver(
                         unresolvedFirst, breakPoss, unresolvedSecond, first, last);
                 if (!last) {
@@ -717,7 +666,7 @@
                 if (!last && skipNextElement) {
                     iter.next();
                 }
-                log.debug("----end space resolution.");
+                LOG.debug("----end space resolution.");
             }
             first = false;
         }
@@ -769,9 +718,5 @@
         }
     }
 
-<<<<<<< HEAD
-=======
-
->>>>>>> 6c827ad0
 
 }