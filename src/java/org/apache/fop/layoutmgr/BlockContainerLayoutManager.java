/*
 * Licensed to the Apache Software Foundation (ASF) under one or more
 * contributor license agreements.  See the NOTICE file distributed with
 * this work for additional information regarding copyright ownership.
 * The ASF licenses this file to You under the Apache License, Version 2.0
 * (the "License"); you may not use this file except in compliance with
 * the License.  You may obtain a copy of the License at
 *
 *      http://www.apache.org/licenses/LICENSE-2.0
 *
 * Unless required by applicable law or agreed to in writing, software
 * distributed under the License is distributed on an "AS IS" BASIS,
 * WITHOUT WARRANTIES OR CONDITIONS OF ANY KIND, either express or implied.
 * See the License for the specific language governing permissions and
 * limitations under the License.
 */

/* $Id$ */

package org.apache.fop.layoutmgr;

import java.awt.Point;
import java.awt.geom.Rectangle2D;
import java.util.LinkedList;
import java.util.List;
import java.util.ListIterator;
<<<<<<< HEAD
import java.util.Stack;
=======
>>>>>>> 6c827ad0

import org.apache.commons.logging.Log;
import org.apache.commons.logging.LogFactory;

import org.apache.fop.area.Area;
import org.apache.fop.area.Block;
import org.apache.fop.area.BlockViewport;
import org.apache.fop.area.CTM;
import org.apache.fop.area.Trait;
import org.apache.fop.datatypes.FODimension;
import org.apache.fop.datatypes.Length;
import org.apache.fop.fo.flow.BlockContainer;
import org.apache.fop.fo.properties.CommonAbsolutePosition;
<<<<<<< HEAD
import org.apache.fop.fo.properties.KeepProperty;
=======
>>>>>>> 6c827ad0
import org.apache.fop.traits.MinOptMax;
import org.apache.fop.traits.SpaceVal;
import org.apache.fop.util.ListUtil;

/**
 * LayoutManager for a block-container FO.
 */
public class BlockContainerLayoutManager extends BlockStackingLayoutManager
                implements ConditionalElementListener {

    /**
     * logging instance
     */
    private static Log log = LogFactory.getLog(BlockContainerLayoutManager.class);

    private BlockViewport viewportBlockArea;
    private Block referenceArea;

    private CommonAbsolutePosition abProps;
    private FODimension relDims;
    private CTM absoluteCTM;
    private Length width;
    private Length height;
    //private int vpContentIPD;
    private int vpContentBPD;

    // When viewport should grow with the content.
    private boolean autoHeight = true;
    private boolean inlineElementList = false;

    /* holds the (one-time use) fo:block space-before
    and -after properties.  Large fo:blocks are split
    into multiple Area.Blocks to accomodate the subsequent
    regions (pages) they are placed on.  space-before
    is applied at the beginning of the first
    Block and space-after at the end of the last Block
    used in rendering the fo:block.
    */
    //TODO space-before|after: handle space-resolution rules
    private MinOptMax foBlockSpaceBefore;
    private MinOptMax foBlockSpaceAfter;

    private boolean discardBorderBefore;
    private boolean discardBorderAfter;
    private boolean discardPaddingBefore;
    private boolean discardPaddingAfter;
    private MinOptMax effSpaceBefore;
    private MinOptMax effSpaceAfter;


    /**
     * Create a new block container layout manager.
     * @param node block-container node to create the layout manager for.
     */
    public BlockContainerLayoutManager(BlockContainer node) {
        super(node);
    }

    /** {@inheritDoc} */
    public void initialize() {
        abProps = getBlockContainerFO().getCommonAbsolutePosition();
        foBlockSpaceBefore = new SpaceVal(getBlockContainerFO().getCommonMarginBlock()
                    .spaceBefore, this).getSpace();
        foBlockSpaceAfter = new SpaceVal(getBlockContainerFO().getCommonMarginBlock()
                    .spaceAfter, this).getSpace();
        startIndent = getBlockContainerFO().getCommonMarginBlock().startIndent.getValue(this);
        endIndent = getBlockContainerFO().getCommonMarginBlock().endIndent.getValue(this);

        if (blockProgressionDirectionChanges()) {
            height = getBlockContainerFO().getInlineProgressionDimension()
                            .getOptimum(this).getLength();
            width = getBlockContainerFO().getBlockProgressionDimension()
                            .getOptimum(this).getLength();
        } else {
            height = getBlockContainerFO().getBlockProgressionDimension()
                            .getOptimum(this).getLength();
            width = getBlockContainerFO().getInlineProgressionDimension()
                            .getOptimum(this).getLength();
        }

        bpUnit = 0; //layoutProps.blockProgressionUnit;
        if (bpUnit == 0) {
            // use optimum space values
            adjustedSpaceBefore = getBlockContainerFO().getCommonMarginBlock()
                .spaceBefore.getSpace().getOptimum(this).getLength().getValue(this);
            adjustedSpaceAfter = getBlockContainerFO().getCommonMarginBlock()
                .spaceAfter.getSpace().getOptimum(this).getLength().getValue(this);
        } else {
            // use minimum space values
            adjustedSpaceBefore = getBlockContainerFO().getCommonMarginBlock()
                .spaceBefore.getSpace().getMinimum(this).getLength().getValue(this);
            adjustedSpaceAfter = getBlockContainerFO().getCommonMarginBlock()
                .spaceAfter.getSpace().getMinimum(this).getLength().getValue(this);
        }
    }

    private void resetSpaces() {
        this.discardBorderBefore = false;
        this.discardBorderAfter = false;
        this.discardPaddingBefore = false;
        this.discardPaddingAfter = false;
        this.effSpaceBefore = null;
        this.effSpaceAfter = null;
    }

    /** @return the content IPD */
    protected int getRotatedIPD() {
        return getBlockContainerFO().getInlineProgressionDimension()
                .getOptimum(this).getLength().getValue(this);
    }

    private boolean needClip() {
        int overflow = getBlockContainerFO().getOverflow();
        return (overflow == EN_HIDDEN || overflow == EN_ERROR_IF_OVERFLOW);
    }

<<<<<<< HEAD
=======
    private int getSpaceBefore() {
        return foBlockSpaceBefore.opt;
    }

>>>>>>> 6c827ad0
    private int getBPIndents() {
        int indents = 0;
        /* TODO This is wrong isn't it?
        indents += getBlockContainerFO().getCommonMarginBlock()
                    .spaceBefore.getOptimum(this).getLength().getValue(this);
        indents += getBlockContainerFO().getCommonMarginBlock()
                    .spaceAfter.getOptimum(this).getLength().getValue(this);
        */
        indents += getBlockContainerFO().getCommonBorderPaddingBackground()
                    .getBPPaddingAndBorder(false, this);
        return indents;
    }

    private boolean isAbsoluteOrFixed() {
        return (abProps.absolutePosition == EN_ABSOLUTE)
                || (abProps.absolutePosition == EN_FIXED);
    }

    private boolean isFixed() {
        return (abProps.absolutePosition == EN_FIXED);
    }

    /** {@inheritDoc} */
    public int getContentAreaBPD() {
        if (autoHeight) {
            return -1;
        } else {
            return this.vpContentBPD;
        }
    }

    /** {@inheritDoc} */
    public List getNextKnuthElements(LayoutContext context, int alignment) {
        resetSpaces();
        if (isAbsoluteOrFixed()) {
            return getNextKnuthElementsAbsolute(context, alignment);
        }

        autoHeight = false;
        //boolean rotated = (getBlockContainerFO().getReferenceOrientation() % 180 != 0);
<<<<<<< HEAD
        int maxbpd = context.getStackLimitBP().getOpt();
=======
        int maxbpd = context.getStackLimitBP().opt;
>>>>>>> 6c827ad0
        int allocBPD;
        if (height.getEnum() == EN_AUTO
                || (!height.isAbsolute() && getAncestorBlockAreaBPD() <= 0)) {
            //auto height when height="auto" or "if that dimension is not specified explicitly
            //(i.e., it depends on content's block-progression-dimension)" (XSL 1.0, 7.14.1)
            allocBPD = maxbpd;
            autoHeight = true;
            if (getBlockContainerFO().getReferenceOrientation() == 0) {
                //Cannot easily inline element list when ref-or="180"
                inlineElementList = true;
            }
        } else {
            allocBPD = height.getValue(this); //this is the content-height
            allocBPD += getBPIndents();
        }
        vpContentBPD = allocBPD - getBPIndents();

        referenceIPD = context.getRefIPD();
        if (width.getEnum() == EN_AUTO) {
            updateContentAreaIPDwithOverconstrainedAdjust();
        } else {
            int contentWidth = width.getValue(this);
            updateContentAreaIPDwithOverconstrainedAdjust(contentWidth);
        }

        double contentRectOffsetX = 0;
        contentRectOffsetX += getBlockContainerFO()
                .getCommonMarginBlock().startIndent.getValue(this);
        double contentRectOffsetY = 0;
        contentRectOffsetY += getBlockContainerFO()
                .getCommonBorderPaddingBackground().getBorderBeforeWidth(false);
        contentRectOffsetY += getBlockContainerFO()
                .getCommonBorderPaddingBackground().getPaddingBefore(false, this);

        updateRelDims(contentRectOffsetX, contentRectOffsetY, autoHeight);

        int availableIPD = referenceIPD - getIPIndents();
        if (getContentAreaIPD() > availableIPD) {
            BlockLevelEventProducer eventProducer = BlockLevelEventProducer.Provider.get(
                    getBlockContainerFO().getUserAgent().getEventBroadcaster());
            eventProducer.objectTooWide(this, getBlockContainerFO().getName(),
                    getContentAreaIPD(), context.getRefIPD(),
                    getBlockContainerFO().getLocator());
        }
<<<<<<< HEAD

        MinOptMax stackLimit = MinOptMax.getInstance(relDims.bpd);

=======

        MinOptMax stackLimit = new MinOptMax(relDims.bpd);

>>>>>>> 6c827ad0
        List returnedList;
        List contentList = new LinkedList();
        List returnList = new LinkedList();

        if (!breakBeforeServed) {
            breakBeforeServed = true;
            if (!context.suppressBreakBefore()) {
                if (addKnuthElementsForBreakBefore(returnList, context)) {
                    return returnList;
                }
            }
        }

        if (!firstVisibleMarkServed) {
            addKnuthElementsForSpaceBefore(returnList, alignment);
<<<<<<< HEAD
            context.updateKeepWithPreviousPending(getKeepWithPrevious());
=======
            context.updateKeepWithPreviousPending(getKeepWithPreviousStrength());
>>>>>>> 6c827ad0
        }

        addKnuthElementsForBorderPaddingBefore(returnList, !firstVisibleMarkServed);
        firstVisibleMarkServed = true;

        if (autoHeight && inlineElementList) {
            //Spaces, border and padding to be repeated at each break
            addPendingMarks(context);

            LayoutManager curLM; // currently active LM
            LayoutManager prevLM = null; // previously active LM
            while ((curLM = getChildLM()) != null) {
                LayoutContext childLC = new LayoutContext(0);
                childLC.copyPendingMarksFrom(context);
                // curLM is a ?
<<<<<<< HEAD
                childLC.setStackLimitBP(context.getStackLimitBP().minus(stackLimit));
=======
                childLC.setStackLimitBP(MinOptMax.subtract(context.getStackLimitBP(), stackLimit));
>>>>>>> 6c827ad0
                childLC.setRefIPD(relDims.ipd);
                childLC.setWritingMode(getBlockContainerFO().getWritingMode());
                if (curLM == this.childLMs.get(0)) {
                    childLC.setFlags(LayoutContext.SUPPRESS_BREAK_BEFORE);
                    //Handled already by the parent (break collapsing, see above)
                }

                // get elements from curLM
                returnedList = curLM.getNextKnuthElements(childLC, alignment);
                if (contentList.isEmpty() && childLC.isKeepWithPreviousPending()) {
                    //Propagate keep-with-previous up from the first child
                    context.updateKeepWithPreviousPending(childLC.getKeepWithPreviousPending());
                    childLC.clearKeepWithPreviousPending();
                }
                if (returnedList.size() == 1
                        && ((ListElement)returnedList.get(0)).isForcedBreak()) {
                    // a descendant of this block has break-before
                    /*
                    if (returnList.size() == 0) {
                        // the first child (or its first child ...) has
                        // break-before;
                        // all this block, including space before, will be put in
                        // the
                        // following page
                        bSpaceBeforeServed = false;
                    }*/
                    contentList.addAll(returnedList);

                    // "wrap" the Position inside each element
                    // moving the elements from contentList to returnList
                    returnedList = new LinkedList();
                    wrapPositionElements(contentList, returnList);

                    return returnList;
                } else {
                    if (prevLM != null) {
                        // there is a block handled by prevLM
                        // before the one handled by curLM
                        addInBetweenBreak(contentList, context, childLC);
                    }
                    contentList.addAll(returnedList);
                    if (returnedList.isEmpty()) {
                        //Avoid NoSuchElementException below (happens with empty blocks)
                        continue;
                    }
<<<<<<< HEAD
                    if (ElementListUtils.endsWithForcedBreak(returnedList)) {
=======
                    if (((ListElement) ListUtil.getLast(returnedList))
                            .isForcedBreak()) {
>>>>>>> 6c827ad0
                        // a descendant of this block has break-after
                        if (curLM.isFinished()) {
                            // there is no other content in this block;
                            // it's useless to add space after before a page break
                            setFinished(true);
                        }

                        returnedList = new LinkedList();
                        wrapPositionElements(contentList, returnList);

                        return returnList;
                    }
                }
                // propagate and clear
                context.updateKeepWithNextPending(childLC.getKeepWithNextPending());
                childLC.clearKeepsPending();
                prevLM = curLM;
            }

            returnedList = new LinkedList();
            wrapPositionElements(contentList, returnList);

        } else {
<<<<<<< HEAD
            returnList.add(refactoredBecauseOfDuplicateCode(contentRectOffsetX,
                    contentRectOffsetY));
        }
        addKnuthElementsForBorderPaddingAfter(returnList, true);
        addKnuthElementsForSpaceAfter(returnList, alignment);

        //All child content is processed. Only break-after can occur now, so...
        context.clearPendingMarks();
        addKnuthElementsForBreakAfter(returnList, context);

        context.updateKeepWithNextPending(getKeepWithNext());

        setFinished(true);
        return returnList;
    }

    private KnuthBox refactoredBecauseOfDuplicateCode(double contentRectOffsetX,
                                                      double contentRectOffsetY) {

        MinOptMax range = MinOptMax.getInstance(relDims.ipd);
        BlockContainerBreaker breaker = new BlockContainerBreaker(this, range);
        breaker.doLayout(relDims.bpd, autoHeight);
        boolean contentOverflows = breaker.isOverflow();
        if (autoHeight) {
            //Update content BPD now that it is known
            int newHeight = breaker.deferredAlg.totalWidth;
            if (blockProgressionDirectionChanges()) {
                setContentAreaIPD(newHeight);
            } else {
                vpContentBPD = newHeight;
=======
            MinOptMax range = new MinOptMax(relDims.ipd);
            BlockContainerBreaker breaker = new BlockContainerBreaker(this, range);
            breaker.doLayout(relDims.bpd, autoHeight);
            boolean contentOverflows = breaker.isOverflow();
            if (autoHeight) {
                //Update content BPD now that it is known
                int newHeight = breaker.deferredAlg.totalWidth;
                boolean switchedProgressionDirection
                    = (getBlockContainerFO().getReferenceOrientation() % 180 != 0);
                if (switchedProgressionDirection) {
                    setContentAreaIPD(newHeight);
                } else {
                    vpContentBPD = newHeight;
                }
                updateRelDims(contentRectOffsetX, contentRectOffsetY, false);
>>>>>>> 6c827ad0
            }
            updateRelDims(contentRectOffsetX, contentRectOffsetY, false);
        }

<<<<<<< HEAD
        Position bcPosition = new BlockContainerPosition(this, breaker);
        KnuthBox knuthBox = new KnuthBox(vpContentBPD, notifyPos(bcPosition), false);
        //TODO Handle min/opt/max for block-progression-dimension
        /* These two elements will be used to add stretchability to the above box
    returnList.add(new KnuthPenalty(0, KnuthElement.INFINITE,
                           false, returnPosition, false));
    returnList.add(new KnuthGlue(0, 1 * constantLineHeight, 0,
                           LINE_NUMBER_ADJUSTMENT, returnPosition, false));
    */

        if (contentOverflows) {
            BlockLevelEventProducer eventProducer = BlockLevelEventProducer.Provider.get(
                    getBlockContainerFO().getUserAgent().getEventBroadcaster());
            boolean canRecover = (getBlockContainerFO().getOverflow() != EN_ERROR_IF_OVERFLOW);
            eventProducer.viewportOverflow(this, getBlockContainerFO().getName(),
                    breaker.getOverflowAmount(), needClip(), canRecover,
                    getBlockContainerFO().getLocator());
        }
        return knuthBox;
    }

    private boolean blockProgressionDirectionChanges() {
        return getBlockContainerFO().getReferenceOrientation() % 180 != 0;
    }

    /** {@inheritDoc} */
    public List getNextKnuthElements(LayoutContext context, int alignment, Stack lmStack,
            Position restartPosition, LayoutManager restartAtLM) {
        resetSpaces();
        if (isAbsoluteOrFixed()) {
            return getNextKnuthElementsAbsolute(context, alignment);
        }

        autoHeight = false;
        //boolean rotated = (getBlockContainerFO().getReferenceOrientation() % 180 != 0);
        int maxbpd = context.getStackLimitBP().getOpt();
        int allocBPD;
        if (height.getEnum() == EN_AUTO
                || (!height.isAbsolute() && getAncestorBlockAreaBPD() <= 0)) {
            //auto height when height="auto" or "if that dimension is not specified explicitly
            //(i.e., it depends on content's block-progression-dimension)" (XSL 1.0, 7.14.1)
            allocBPD = maxbpd;
            autoHeight = true;
            if (getBlockContainerFO().getReferenceOrientation() == 0) {
                //Cannot easily inline element list when ref-or="180"
                inlineElementList = true;
            }
        } else {
            allocBPD = height.getValue(this); //this is the content-height
            allocBPD += getBPIndents();
        }
        vpContentBPD = allocBPD - getBPIndents();

        referenceIPD = context.getRefIPD();
        if (width.getEnum() == EN_AUTO) {
            updateContentAreaIPDwithOverconstrainedAdjust();
        } else {
            int contentWidth = width.getValue(this);
            updateContentAreaIPDwithOverconstrainedAdjust(contentWidth);
        }

        double contentRectOffsetX = 0;
        contentRectOffsetX += getBlockContainerFO()
                .getCommonMarginBlock().startIndent.getValue(this);
        double contentRectOffsetY = 0;
        contentRectOffsetY += getBlockContainerFO()
                .getCommonBorderPaddingBackground().getBorderBeforeWidth(false);
        contentRectOffsetY += getBlockContainerFO()
                .getCommonBorderPaddingBackground().getPaddingBefore(false, this);

        updateRelDims(contentRectOffsetX, contentRectOffsetY, autoHeight);

        int availableIPD = referenceIPD - getIPIndents();
        if (getContentAreaIPD() > availableIPD) {
            BlockLevelEventProducer eventProducer = BlockLevelEventProducer.Provider.get(
                    getBlockContainerFO().getUserAgent().getEventBroadcaster());
            eventProducer.objectTooWide(this, getBlockContainerFO().getName(),
                    getContentAreaIPD(), context.getRefIPD(),
                    getBlockContainerFO().getLocator());
        }

        MinOptMax stackLimit = MinOptMax.getInstance(relDims.bpd);

        List returnedList;
        List contentList = new LinkedList();
        List returnList = new LinkedList();

        if (!breakBeforeServed) {
            breakBeforeServed = true;
            if (!context.suppressBreakBefore()) {
                if (addKnuthElementsForBreakBefore(returnList, context)) {
                    return returnList;
                }
            }
        }

        if (!firstVisibleMarkServed) {
            addKnuthElementsForSpaceBefore(returnList, alignment);
            context.updateKeepWithPreviousPending(getKeepWithPrevious());
        }

        addKnuthElementsForBorderPaddingBefore(returnList, !firstVisibleMarkServed);
        firstVisibleMarkServed = true;

        if (autoHeight && inlineElementList) {
            //Spaces, border and padding to be repeated at each break
            addPendingMarks(context);

            BlockLevelLayoutManager curLM; // currently active LM
            BlockLevelLayoutManager prevLM = null; // previously active LM

            LayoutContext childLC = new LayoutContext(0);
            if (lmStack.isEmpty()) {
                assert restartAtLM != null && restartAtLM.getParent() == this;
                curLM = (BlockLevelLayoutManager) restartAtLM;
                curLM.reset();
                setCurrentChildLM(curLM);

                childLC.copyPendingMarksFrom(context);
                childLC.setStackLimitBP(context.getStackLimitBP().minus(stackLimit));
                childLC.setRefIPD(relDims.ipd);
                childLC.setWritingMode(getBlockContainerFO().getWritingMode());
                if (curLM == this.childLMs.get(0)) {
                    childLC.setFlags(LayoutContext.SUPPRESS_BREAK_BEFORE);
                    //Handled already by the parent (break collapsing, see above)
                }

                // get elements from curLM
                returnedList = curLM.getNextKnuthElements(childLC, alignment);
            } else {
                curLM = (BlockLevelLayoutManager) lmStack.pop();
                setCurrentChildLM(curLM);

                childLC.copyPendingMarksFrom(context);
                childLC.setStackLimitBP(context.getStackLimitBP().minus(stackLimit));
                childLC.setRefIPD(relDims.ipd);
                childLC.setWritingMode(getBlockContainerFO().getWritingMode());
                if (curLM == this.childLMs.get(0)) {
                    childLC.setFlags(LayoutContext.SUPPRESS_BREAK_BEFORE);
                    //Handled already by the parent (break collapsing, see above)
                }

                // get elements from curLM
                returnedList = curLM.getNextKnuthElements(childLC, alignment, lmStack,
                        restartPosition, restartAtLM);
            }
            if (contentList.isEmpty() && childLC.isKeepWithPreviousPending()) {
                //Propagate keep-with-previous up from the first child
                context.updateKeepWithPreviousPending(childLC.getKeepWithPreviousPending());
                childLC.clearKeepWithPreviousPending();
            }
            if (returnedList.size() == 1
                    && ((ListElement)returnedList.get(0)).isForcedBreak()) {
                // a descendant of this block has break-before
                /*
                if (returnList.size() == 0) {
                    // the first child (or its first child ...) has
                    // break-before;
                    // all this block, including space before, will be put in
                    // the
                    // following page
                    bSpaceBeforeServed = false;
                }*/
                contentList.addAll(returnedList);

                // "wrap" the Position inside each element
                // moving the elements from contentList to returnList
                returnedList = new LinkedList();
                wrapPositionElements(contentList, returnList);

                return returnList;
            } else {
                if (prevLM != null) {
                    // there is a block handled by prevLM
                    // before the one handled by curLM
                    addInBetweenBreak(contentList, context, childLC);
                }
                contentList.addAll(returnedList);
                if (!returnedList.isEmpty()) {
                    if (((ListElement) ListUtil.getLast(returnedList))
                            .isForcedBreak()) {
                        // a descendant of this block has break-after
                        if (curLM.isFinished()) {
                            // there is no other content in this block;
                            // it's useless to add space after before a page break
                            setFinished(true);
                        }

                        returnedList = new LinkedList();
                        wrapPositionElements(contentList, returnList);

                        return returnList;
                    }
                }
            }
            // propagate and clear
            context.updateKeepWithNextPending(childLC.getKeepWithNextPending());
            childLC.clearKeepsPending();
            prevLM = curLM;

            while ((curLM = (BlockLevelLayoutManager) getChildLM()) != null) {
                curLM.reset();
                childLC = new LayoutContext(0);
                childLC.copyPendingMarksFrom(context);
                // curLM is a ?
                childLC.setStackLimitBP(context.getStackLimitBP().minus(stackLimit));
                childLC.setRefIPD(relDims.ipd);
                childLC.setWritingMode(getBlockContainerFO().getWritingMode());
                if (curLM == this.childLMs.get(0)) {
                    childLC.setFlags(LayoutContext.SUPPRESS_BREAK_BEFORE);
                    //Handled already by the parent (break collapsing, see above)
                }

                // get elements from curLM
                returnedList = curLM.getNextKnuthElements(childLC, alignment);
                if (contentList.isEmpty() && childLC.isKeepWithPreviousPending()) {
                    //Propagate keep-with-previous up from the first child
                    context.updateKeepWithPreviousPending(childLC.getKeepWithPreviousPending());
                    childLC.clearKeepWithPreviousPending();
                }
                if (returnedList.size() == 1
                        && ((ListElement)returnedList.get(0)).isForcedBreak()) {
                    // a descendant of this block has break-before
                    /*
                    if (returnList.size() == 0) {
                        // the first child (or its first child ...) has
                        // break-before;
                        // all this block, including space before, will be put in
                        // the
                        // following page
                        bSpaceBeforeServed = false;
                    }*/
                    contentList.addAll(returnedList);

                    // "wrap" the Position inside each element
                    // moving the elements from contentList to returnList
                    returnedList = new LinkedList();
                    wrapPositionElements(contentList, returnList);

                    return returnList;
                } else {
                    if (prevLM != null) {
                        // there is a block handled by prevLM
                        // before the one handled by curLM
                        addInBetweenBreak(contentList, context, childLC);
                    }
                    contentList.addAll(returnedList);
                    if (returnedList.isEmpty()) {
                        //Avoid NoSuchElementException below (happens with empty blocks)
                        continue;
                    }
                    if (((ListElement) ListUtil.getLast(returnedList))
                            .isForcedBreak()) {
                        // a descendant of this block has break-after
                        if (curLM.isFinished()) {
                            // there is no other content in this block;
                            // it's useless to add space after before a page break
                            setFinished(true);
                        }

                        returnedList = new LinkedList();
                        wrapPositionElements(contentList, returnList);

                        return returnList;
                    }
                }
                // propagate and clear
                context.updateKeepWithNextPending(childLC.getKeepWithNextPending());
                childLC.clearKeepsPending();
                prevLM = curLM;
=======
            Position bcPosition = new BlockContainerPosition(this, breaker);
            returnList.add(new KnuthBox(vpContentBPD, notifyPos(bcPosition), false));
            //TODO Handle min/opt/max for block-progression-dimension
            /* These two elements will be used to add stretchability to the above box
            returnList.add(new KnuthPenalty(0, KnuthElement.INFINITE,
                                   false, returnPosition, false));
            returnList.add(new KnuthGlue(0, 1 * constantLineHeight, 0,
                                   LINE_NUMBER_ADJUSTMENT, returnPosition, false));
            */

            if (contentOverflows) {
                BlockLevelEventProducer eventProducer = BlockLevelEventProducer.Provider.get(
                        getBlockContainerFO().getUserAgent().getEventBroadcaster());
                boolean canRecover = (getBlockContainerFO().getOverflow() != EN_ERROR_IF_OVERFLOW);
                eventProducer.viewportOverflow(this, getBlockContainerFO().getName(),
                        breaker.getOverflowAmount(), needClip(), canRecover,
                        getBlockContainerFO().getLocator());
>>>>>>> 6c827ad0
            }

            returnedList = new LinkedList();
            wrapPositionElements(contentList, returnList);

        } else {
            returnList.add(refactoredBecauseOfDuplicateCode(contentRectOffsetX,
                    contentRectOffsetY));
        }
        addKnuthElementsForBorderPaddingAfter(returnList, true);
        addKnuthElementsForSpaceAfter(returnList, alignment);

        //All child content is processed. Only break-after can occur now, so...
        context.clearPendingMarks();
        addKnuthElementsForBreakAfter(returnList, context);

<<<<<<< HEAD
        context.updateKeepWithNextPending(getKeepWithNext());
=======
        context.updateKeepWithNextPending(getKeepWithNextStrength());
>>>>>>> 6c827ad0

        setFinished(true);
        return returnList;
    }

<<<<<<< HEAD
    /** {@inheritDoc} */
    public boolean isRestartable() {
        return true;
    }

    private List getNextKnuthElementsAbsolute(LayoutContext context, int alignment) {
        autoHeight = false;

        boolean bpDirectionChanges = blockProgressionDirectionChanges();
=======
    private List getNextKnuthElementsAbsolute(LayoutContext context, int alignment) {
        autoHeight = false;

        boolean switchedProgressionDirection
            = (getBlockContainerFO().getReferenceOrientation() % 180 != 0);
>>>>>>> 6c827ad0
        Point offset = getAbsOffset();
        int allocBPD, allocIPD;
        if (height.getEnum() == EN_AUTO
                || (!height.isAbsolute() && getAncestorBlockAreaBPD() <= 0)) {
            //auto height when height="auto" or "if that dimension is not specified explicitly
            //(i.e., it depends on content's blockprogression-dimension)" (XSL 1.0, 7.14.1)
            allocBPD = 0;
            if (abProps.bottom.getEnum() != EN_AUTO) {
                int availHeight;
                if (isFixed()) {
                    availHeight = (int)getCurrentPV().getViewArea().getHeight();
                } else {
<<<<<<< HEAD
                    availHeight = context.getStackLimitBP().getOpt();
=======
                    availHeight = context.getStackLimitBP().opt;
>>>>>>> 6c827ad0
                }
                allocBPD = availHeight;
                allocBPD -= offset.y;
                if (abProps.bottom.getEnum() != EN_AUTO) {
                    allocBPD -= abProps.bottom.getValue(this);
                    if (allocBPD < 0) {
                        //TODO Fix absolute b-c layout, layout may need to be defferred until
                        //after page breaking when the size of the containing box is known.
                        /* Warning disabled due to a interpretation mistake.
                         * See: http://marc.theaimsgroup.com/?l=fop-dev&m=113189981926163&w=2
                        log.error("The current combination of top and bottom properties results"
                                + " in a negative extent for the block-container. 'bottom' may be"
                                + " at most " + (allocBPD + abProps.bottom.getValue(this)) + " mpt,"
                                + " but was actually " + abProps.bottom.getValue(this) + " mpt."
                                + " The nominal available height is " + availHeight + " mpt.");
                        */
                        allocBPD = 0;
                    }
                } else {
                    if (allocBPD < 0) {
                        /* Warning disabled due to a interpretation mistake.
                         * See: http://marc.theaimsgroup.com/?l=fop-dev&m=113189981926163&w=2
                        log.error("The current combination of top and bottom properties results"
                                + " in a negative extent for the block-container. 'top' may be"
                                + " at most " + availHeight + " mpt,"
                                + " but was actually " + offset.y + " mpt."
                                + " The nominal available height is " + availHeight + " mpt.");
                        */
                        allocBPD = 0;
                    }
                }
            } else {
<<<<<<< HEAD
                allocBPD = context.getStackLimitBP().getOpt();
                if (!bpDirectionChanges) {
=======
                allocBPD = context.getStackLimitBP().opt;
                if (!switchedProgressionDirection) {
>>>>>>> 6c827ad0
                    autoHeight = true;
                }
            }
        } else {
            allocBPD = height.getValue(this); //this is the content-height
            allocBPD += getBPIndents();
        }
        if (width.getEnum() == EN_AUTO) {
            int availWidth;
            if (isFixed()) {
                availWidth = (int)getCurrentPV().getViewArea().getWidth();
            } else {
                availWidth = context.getRefIPD();
            }
            allocIPD = availWidth;
            if (abProps.left.getEnum() != EN_AUTO) {
                allocIPD -= abProps.left.getValue(this);
            }
            if (abProps.right.getEnum() != EN_AUTO) {
                allocIPD -= abProps.right.getValue(this);
                if (allocIPD < 0) {
                    /* Warning disabled due to a interpretation mistake.
                     * See: http://marc.theaimsgroup.com/?l=fop-dev&m=113189981926163&w=2
                    log.error("The current combination of left and right properties results"
                            + " in a negative extent for the block-container. 'right' may be"
                            + " at most " + (allocIPD + abProps.right.getValue(this)) + " mpt,"
                            + " but was actually " + abProps.right.getValue(this) + " mpt."
                            + " The nominal available width is " + availWidth + " mpt.");
                    */
                    allocIPD = 0;
                }
            } else {
                if (allocIPD < 0) {
                    /* Warning disabled due to a interpretation mistake.
                     * See: http://marc.theaimsgroup.com/?l=fop-dev&m=113189981926163&w=2
                    log.error("The current combination of left and right properties results"
                            + " in a negative extent for the block-container. 'left' may be"
                            + " at most " + allocIPD + " mpt,"
                            + " but was actually " + abProps.left.getValue(this) + " mpt."
                            + " The nominal available width is " + availWidth + " mpt.");
                    */
                    allocIPD = 0;
                }
<<<<<<< HEAD
                if (bpDirectionChanges) {
=======
                if (switchedProgressionDirection) {
>>>>>>> 6c827ad0
                    autoHeight = true;
                }
            }
        } else {
            allocIPD = width.getValue(this); //this is the content-width
            allocIPD += getIPIndents();
        }

        vpContentBPD = allocBPD - getBPIndents();
        setContentAreaIPD(allocIPD - getIPIndents());
<<<<<<< HEAD
=======

        updateRelDims(0, 0, autoHeight);
>>>>>>> 6c827ad0

        updateRelDims(0, 0, autoHeight);

        MinOptMax range = MinOptMax.getInstance(relDims.ipd);
        BlockContainerBreaker breaker = new BlockContainerBreaker(this, range);
        breaker.doLayout((autoHeight ? 0 : relDims.bpd), autoHeight);
        boolean contentOverflows = breaker.isOverflow();
        if (autoHeight) {
            //Update content BPD now that it is known
            int newHeight = breaker.deferredAlg.totalWidth;
<<<<<<< HEAD
            if (bpDirectionChanges) {
=======
            if (switchedProgressionDirection) {
>>>>>>> 6c827ad0
                setContentAreaIPD(newHeight);
            } else {
                vpContentBPD = newHeight;
            }
            updateRelDims(0, 0, false);
        }
        List returnList = new LinkedList();
        if (!breaker.isEmpty()) {
            Position bcPosition = new BlockContainerPosition(this, breaker);
            returnList.add(new KnuthBox(0, notifyPos(bcPosition), false));

            //TODO Maybe check for page overflow when autoHeight=true
            if (!autoHeight & (contentOverflows)) {
                BlockLevelEventProducer eventProducer = BlockLevelEventProducer.Provider.get(
                        getBlockContainerFO().getUserAgent().getEventBroadcaster());
                boolean canRecover = (getBlockContainerFO().getOverflow() != EN_ERROR_IF_OVERFLOW);
                eventProducer.viewportOverflow(this, getBlockContainerFO().getName(),
                        breaker.getOverflowAmount(), needClip(), canRecover,
                        getBlockContainerFO().getLocator());
            }
        }

        setFinished(true);
        return returnList;
    }

    private void updateRelDims(double xOffset, double yOffset, boolean skipAutoHeight) {
        Rectangle2D rect = new Rectangle2D.Double(
                xOffset, yOffset,
                getContentAreaIPD(),
                this.vpContentBPD);
        relDims = new FODimension(0, 0);
        absoluteCTM = CTM.getCTMandRelDims(
                getBlockContainerFO().getReferenceOrientation(),
                getBlockContainerFO().getWritingMode(),
                rect, relDims);
    }

    private class BlockContainerPosition extends NonLeafPosition {

        private BlockContainerBreaker breaker;

        public BlockContainerPosition(LayoutManager lm, BlockContainerBreaker breaker) {
            super(lm, null);
            this.breaker = breaker;
        }

        public BlockContainerBreaker getBreaker() {
            return this.breaker;
        }

    }

    private class BlockContainerBreaker extends AbstractBreaker {

        private BlockContainerLayoutManager bclm;
        private MinOptMax ipd;

        //Info for deferred adding of areas
        private PageBreakingAlgorithm deferredAlg;
        private BlockSequence deferredOriginalList;
        private BlockSequence deferredEffectiveList;

        public BlockContainerBreaker(BlockContainerLayoutManager bclm, MinOptMax ipd) {
            this.bclm = bclm;
            this.ipd = ipd;
        }

        /** {@inheritDoc} */
        protected void observeElementList(List elementList) {
            ElementListObserver.observe(elementList, "block-container",
                    bclm.getBlockContainerFO().getId());
        }

        /** {@inheritDoc} */
        protected boolean isPartOverflowRecoveryActivated() {
            //For block-containers, this must be disabled because of wanted overflow.
            return false;
        }

        /** {@inheritDoc} */
        protected boolean isSinglePartFavored() {
            return true;
        }

        public int getDifferenceOfFirstPart() {
            PageBreakPosition pbp = (PageBreakPosition)this.deferredAlg.getPageBreaks().getFirst();
            return pbp.difference;
        }

        public boolean isOverflow() {
            return !isEmpty()
                    && ((deferredAlg.getPageBreaks().size() > 1)
                        || (deferredAlg.totalWidth - deferredAlg.totalShrink)
                            > deferredAlg.getLineWidth());
<<<<<<< HEAD
        }

        public int getOverflowAmount() {
            return (deferredAlg.totalWidth - deferredAlg.totalShrink)
                - deferredAlg.getLineWidth();
        }

=======
        }

        public int getOverflowAmount() {
            return (deferredAlg.totalWidth - deferredAlg.totalShrink)
                - deferredAlg.getLineWidth();
        }

>>>>>>> 6c827ad0
        protected LayoutManager getTopLevelLM() {
            return bclm;
        }

        protected LayoutContext createLayoutContext() {
            LayoutContext lc = super.createLayoutContext();
            lc.setRefIPD(ipd.getOpt());
            lc.setWritingMode(getBlockContainerFO().getWritingMode());
            return lc;
        }

        protected List getNextKnuthElements(LayoutContext context, int alignment) {
            LayoutManager curLM; // currently active LM
            List returnList = new LinkedList();

            while ((curLM = getChildLM()) != null) {
                LayoutContext childLC = new LayoutContext(0);
                childLC.setStackLimitBP(context.getStackLimitBP());
                childLC.setRefIPD(context.getRefIPD());
                childLC.setWritingMode(getBlockContainerFO().getWritingMode());

                List returnedList = null;
                if (!curLM.isFinished()) {
                    returnedList = curLM.getNextKnuthElements(childLC, alignment);
                }
                if (returnedList != null) {
                    bclm.wrapPositionElements(returnedList, returnList);
                }
            }
            SpaceResolver.resolveElementList(returnList);
            setFinished(true);
            return returnList;
        }

        protected int getCurrentDisplayAlign() {
            return getBlockContainerFO().getDisplayAlign();
        }

        protected boolean hasMoreContent() {
            return !isFinished();
        }

        protected void addAreas(PositionIterator posIter, LayoutContext context) {
            AreaAdditionUtil.addAreas(bclm, posIter, context);
        }

        protected void doPhase3(PageBreakingAlgorithm alg, int partCount,
                BlockSequence originalList, BlockSequence effectiveList) {
            //Defer adding of areas until addAreas is called by the parent LM
            this.deferredAlg = alg;
            this.deferredOriginalList = originalList;
            this.deferredEffectiveList = effectiveList;
        }

        protected void finishPart(PageBreakingAlgorithm alg, PageBreakPosition pbp) {
            //nop for bclm
        }

        protected LayoutManager getCurrentChildLM() {
            return curChildLM;
        }

        public void addContainedAreas() {
            if (isEmpty()) {
                return;
            }
            //Rendering all parts (not just the first) at once for the case where the parts that
            //overflow should be visible.
            this.deferredAlg.removeAllPageBreaks();
            this.addAreas(this.deferredAlg,
                          this.deferredAlg.getPageBreaks().size(),
                          this.deferredOriginalList, this.deferredEffectiveList);
        }

    }

    private Point getAbsOffset() {
        int x = 0;
        int y = 0;
        if (abProps.left.getEnum() != EN_AUTO) {
            x = abProps.left.getValue(this);
        } else if (abProps.right.getEnum() != EN_AUTO
                && width.getEnum() != EN_AUTO) {
            x = getReferenceAreaIPD()
                - abProps.right.getValue(this) - width.getValue(this);
        }
        if (abProps.top.getEnum() != EN_AUTO) {
            y = abProps.top.getValue(this);
        } else if (abProps.bottom.getEnum() != EN_AUTO
                && height.getEnum() != EN_AUTO) {
            y = getReferenceAreaBPD()
                - abProps.bottom.getValue(this) - height.getValue(this);
        }
        return new Point(x, y);
    }

    /** {@inheritDoc} */
    public void addAreas(PositionIterator parentIter,
            LayoutContext layoutContext) {
        getParentArea(null);

        // if this will create the first block area in a page
        // and display-align is bottom or center, add space before
        if (layoutContext.getSpaceBefore() > 0) {
            addBlockSpacing(0.0, MinOptMax.getInstance(layoutContext.getSpaceBefore()));
        }

        LayoutManager childLM;
        LayoutManager lastLM = null;
        LayoutContext lc = new LayoutContext(0);
        lc.setSpaceAdjust(layoutContext.getSpaceAdjust());
        // set space after in the LayoutContext for children
        if (layoutContext.getSpaceAfter() > 0) {
            lc.setSpaceAfter(layoutContext.getSpaceAfter());
        }
        BlockContainerPosition bcpos = null;
        PositionIterator childPosIter;

        // "unwrap" the NonLeafPositions stored in parentIter
        // and put them in a new list;
        List positionList = new LinkedList();
        Position pos;
        boolean bSpaceBefore = false;
        boolean bSpaceAfter = false;
        Position firstPos = null;
        Position lastPos = null;
        while (parentIter.hasNext()) {
            pos = (Position) parentIter.next();
            if (pos.getIndex() >= 0) {
                if (firstPos == null) {
                    firstPos = pos;
                }
                lastPos = pos;
            }
            Position innerPosition = pos;
            if (pos instanceof NonLeafPosition) {
                innerPosition = pos.getPosition();
            }
            if (pos instanceof BlockContainerPosition) {
                if (bcpos != null) {
                    throw new IllegalStateException("Only one BlockContainerPosition allowed");
                }
                bcpos = (BlockContainerPosition)pos;
                //Add child areas inside the reference area
                //bcpos.getBreaker().addContainedAreas();
            } else if (innerPosition == null) {
                if (pos instanceof NonLeafPosition) {
                    // pos was created by this BCLM and was inside an element
                    // representing space before or after
                    // this means the space was not discarded
                    if (positionList.isEmpty() && bcpos == null) {
                        // pos was in the element representing space-before
                        bSpaceBefore = true;
                    } else {
                        // pos was in the element representing space-after
                        bSpaceAfter = true;
                    }
                } else {
                    //ignore (probably a Position for a simple penalty between blocks)
                }
            } else if (innerPosition.getLM() == this
                    && !(innerPosition instanceof MappingPosition)) {
                // pos was created by this BlockLM and was inside a penalty
                // allowing or forbidding a page break
                // nothing to do
            } else {
                // innerPosition was created by another LM
                positionList.add(innerPosition);
                lastLM = innerPosition.getLM();
            }
        }

        addId();

        addMarkersToPage(true, isFirst(firstPos), isLast(lastPos));

        if (bcpos == null) {
            if (bpUnit == 0) {
                // the Positions in positionList were inside the elements
                // created by the LineLM
                childPosIter = new StackingIter(positionList.listIterator());
            } else {
                // the Positions in positionList were inside the elements
                // created by the BCLM in the createUnitElements() method
                //if (((Position) positionList.getLast()) instanceof
                      // LeafPosition) {
                //    // the last item inside positionList is a LeafPosition
                //    // (a LineBreakPosition, more precisely); this means that
                //    // the whole paragraph is on the same page
                //    childPosIter = new KnuthPossPosIter(storedList, 0,
                      // storedList.size());
                //} else {
                //    // the last item inside positionList is a Position;
                //    // this means that the paragraph has been split
                //    // between consecutive pages
                List splitList = new LinkedList();
                int splitLength = 0;
                int iFirst = ((MappingPosition) positionList.get(0))
                        .getFirstIndex();
                int iLast = ((MappingPosition) ListUtil.getLast(positionList))
                        .getLastIndex();
                // copy from storedList to splitList all the elements from
                // iFirst to iLast
                ListIterator storedListIterator = storedList.listIterator(iFirst);
                while (storedListIterator.nextIndex() <= iLast) {
                    KnuthElement element = (KnuthElement) storedListIterator
                            .next();
                    // some elements in storedList (i.e. penalty items) were created
                    // by this BlockLM, and must be ignored
                    if (element.getLayoutManager() != this) {
                        splitList.add(element);
                        splitLength += element.getWidth();
                        lastLM = element.getLayoutManager();
                    }
                }
                //log.debug("Adding areas from " + iFirst + " to " + iLast);
                //log.debug("splitLength= " + splitLength
                //                   + " (" + neededUnits(splitLength) + " units') "
                //                   + (neededUnits(splitLength) * bpUnit - splitLength)
                //                   + " spacing");
                // add space before and / or after the paragraph
                // to reach a multiple of bpUnit
                if (bSpaceBefore && bSpaceAfter) {
                    foBlockSpaceBefore = new SpaceVal(getBlockContainerFO()
                                .getCommonMarginBlock().spaceBefore, this).getSpace();
                    foBlockSpaceAfter = new SpaceVal(getBlockContainerFO()
                                .getCommonMarginBlock().spaceAfter, this).getSpace();
                    adjustedSpaceBefore = (neededUnits(splitLength
                            + foBlockSpaceBefore.getMin()
                            + foBlockSpaceAfter.getMin())
                            * bpUnit - splitLength) / 2;
                    adjustedSpaceAfter = neededUnits(splitLength
                            + foBlockSpaceBefore.getMin()
                            + foBlockSpaceAfter.getMin())
                            * bpUnit - splitLength - adjustedSpaceBefore;
                } else if (bSpaceBefore) {
                    adjustedSpaceBefore = neededUnits(splitLength
                            + foBlockSpaceBefore.getMin())
                            * bpUnit - splitLength;
                } else {
                    adjustedSpaceAfter = neededUnits(splitLength
                            + foBlockSpaceAfter.getMin())
                            * bpUnit - splitLength;
                }
                //log.debug("space before = " + adjustedSpaceBefore
                      // + " space after = " + adjustedSpaceAfter + " total = " +
                      // (adjustedSpaceBefore + adjustedSpaceAfter + splitLength));
                childPosIter = new KnuthPossPosIter(splitList, 0, splitList
                        .size());
                //}
            }

            while ((childLM = childPosIter.getNextChildLM()) != null) {
                // set last area flag
                lc.setFlags(LayoutContext.LAST_AREA,
                        (layoutContext.isLastArea() && childLM == lastLM));
                /*LF*/lc.setStackLimitBP(layoutContext.getStackLimitBP());
                // Add the line areas to Area
                childLM.addAreas(childPosIter, lc);
            }
        } else {
            //Add child areas inside the reference area
            bcpos.getBreaker().addContainedAreas();
        }

        addMarkersToPage(false, isFirst(firstPos), isLast(lastPos));

        TraitSetter.addSpaceBeforeAfter(viewportBlockArea, layoutContext.getSpaceAdjust(),
                effSpaceBefore, effSpaceAfter);
        flush();

        viewportBlockArea = null;
        referenceArea = null;
        resetSpaces();

        notifyEndOfLayout();
    }

    /**
     * Get the parent area for children of this block container.
     * This returns the current block container area
     * and creates it if required.
     *
     * {@inheritDoc}
     */
    public Area getParentArea(Area childArea) {
        if (referenceArea == null) {
<<<<<<< HEAD
            boolean switchedProgressionDirection = blockProgressionDirectionChanges();
=======
            boolean switchedProgressionDirection
                = (getBlockContainerFO().getReferenceOrientation() % 180 != 0);
>>>>>>> 6c827ad0
            boolean allowBPDUpdate = autoHeight && !switchedProgressionDirection;

            viewportBlockArea = new BlockViewport(allowBPDUpdate);
            viewportBlockArea.addTrait(Trait.IS_VIEWPORT_AREA, Boolean.TRUE);

            viewportBlockArea.setIPD(getContentAreaIPD());
            if (allowBPDUpdate) {
                viewportBlockArea.setBPD(0);
            } else {
                viewportBlockArea.setBPD(this.vpContentBPD);
            }
            transferForeignAttributes(viewportBlockArea);

            TraitSetter.setProducerID(viewportBlockArea, getBlockContainerFO().getId());
            TraitSetter.addBorders(viewportBlockArea,
                    getBlockContainerFO().getCommonBorderPaddingBackground(),
                    discardBorderBefore, discardBorderAfter, false, false, this);
            TraitSetter.addPadding(viewportBlockArea,
                    getBlockContainerFO().getCommonBorderPaddingBackground(),
                    discardPaddingBefore, discardPaddingAfter, false, false, this);
            // TraitSetter.addBackground(viewportBlockArea,
            //        getBlockContainerFO().getCommonBorderPaddingBackground(),
            //        this);
            TraitSetter.addMargins(viewportBlockArea,
                    getBlockContainerFO().getCommonBorderPaddingBackground(),
                    startIndent, endIndent,
                    this);

            viewportBlockArea.setCTM(absoluteCTM);
            viewportBlockArea.setClip(needClip());
            /*
            if (getSpaceBefore() != 0) {
                viewportBlockArea.addTrait(Trait.SPACE_BEFORE, new Integer(getSpaceBefore()));
            }
            if (foBlockSpaceAfter.opt != 0) {
                viewportBlockArea.addTrait(Trait.SPACE_AFTER, new Integer(foBlockSpaceAfter.opt));
            }*/

            if (abProps.absolutePosition == EN_ABSOLUTE
                    || abProps.absolutePosition == EN_FIXED) {
                Point offset = getAbsOffset();
                viewportBlockArea.setXOffset(offset.x);
                viewportBlockArea.setYOffset(offset.y);
            } else {
                //nop
            }

            referenceArea = new Block();
            referenceArea.addTrait(Trait.IS_REFERENCE_AREA, Boolean.TRUE);
            TraitSetter.setProducerID(referenceArea, getBlockContainerFO().getId());

            if (abProps.absolutePosition == EN_ABSOLUTE) {
                viewportBlockArea.setPositioning(Block.ABSOLUTE);
            } else if (abProps.absolutePosition == EN_FIXED) {
                viewportBlockArea.setPositioning(Block.FIXED);
            }

            // Set up dimensions
            // Must get dimensions from parent area
            /*Area parentArea =*/ parentLayoutManager.getParentArea(referenceArea);
            //int referenceIPD = parentArea.getIPD();
            referenceArea.setIPD(relDims.ipd);
            // Get reference IPD from parentArea
            setCurrentArea(viewportBlockArea); // ??? for generic operations
        }
        return referenceArea;
    }

    /**
     * Add the child to the block container.
     *
     * {@inheritDoc}
     */
    public void addChildArea(Area childArea) {
        if (referenceArea != null) {
            referenceArea.addBlock((Block) childArea);
        }
    }

    /**
     * Force current area to be added to parent area.
     * {@inheritDoc}
     */
    protected void flush() {
        viewportBlockArea.addBlock(referenceArea, autoHeight);

        TraitSetter.addBackground(viewportBlockArea,
                getBlockContainerFO().getCommonBorderPaddingBackground(),
                this);

        super.flush();
    }

    /** {@inheritDoc} */
    public int negotiateBPDAdjustment(int adj, KnuthElement lastElement) {
        // TODO Auto-generated method stub
        return 0;
    }

    /** {@inheritDoc} */
    public void discardSpace(KnuthGlue spaceGlue) {
        // TODO Auto-generated method stub

    }

    /** {@inheritDoc} */
<<<<<<< HEAD
    public KeepProperty getKeepTogetherProperty() {
        return getBlockContainerFO().getKeepTogether();
    }

    /** {@inheritDoc} */
    public KeepProperty getKeepWithPreviousProperty() {
        return getBlockContainerFO().getKeepWithPrevious();
    }

    /** {@inheritDoc} */
    public KeepProperty getKeepWithNextProperty() {
        return getBlockContainerFO().getKeepWithNext();
=======
    public int getKeepTogetherStrength() {
        int strength = KeepUtil.getCombinedBlockLevelKeepStrength(
                getBlockContainerFO().getKeepTogether());
        strength = Math.max(strength, getParentKeepTogetherStrength());
        return strength;
    }

    /** {@inheritDoc} */
    public int getKeepWithNextStrength() {
        return KeepUtil.getCombinedBlockLevelKeepStrength(
                getBlockContainerFO().getKeepWithNext());
    }

    /** {@inheritDoc} */
    public int getKeepWithPreviousStrength() {
        return KeepUtil.getCombinedBlockLevelKeepStrength(
                getBlockContainerFO().getKeepWithPrevious());
>>>>>>> 6c827ad0
    }

    /**
     * @return the BlockContainer node
     */
    protected BlockContainer getBlockContainerFO() {
        return (BlockContainer) fobj;
    }

    // --------- Property Resolution related functions --------- //

    /** {@inheritDoc} */
    public boolean getGeneratesReferenceArea() {
        return true;
    }

    /** {@inheritDoc} */
    public boolean getGeneratesBlockArea() {
        return true;
    }

    /** {@inheritDoc} */
    public void notifySpace(RelSide side, MinOptMax effectiveLength) {
        if (RelSide.BEFORE == side) {
            if (log.isDebugEnabled()) {
                log.debug(this + ": Space " + side + ", "
                        + this.effSpaceBefore + "-> " + effectiveLength);
            }
            this.effSpaceBefore = effectiveLength;
        } else {
            if (log.isDebugEnabled()) {
                log.debug(this + ": Space " + side + ", "
                        + this.effSpaceAfter + "-> " + effectiveLength);
            }
            this.effSpaceAfter = effectiveLength;
        }
    }

    /** {@inheritDoc} */
    public void notifyBorder(RelSide side, MinOptMax effectiveLength) {
        if (effectiveLength == null) {
            if (RelSide.BEFORE == side) {
                this.discardBorderBefore = true;
            } else {
                this.discardBorderAfter = true;
            }
        }
        if (log.isDebugEnabled()) {
            log.debug(this + ": Border " + side + " -> " + effectiveLength);
        }
    }

    /** {@inheritDoc} */
    public void notifyPadding(RelSide side, MinOptMax effectiveLength) {
        if (effectiveLength == null) {
            if (RelSide.BEFORE == side) {
                this.discardPaddingBefore = true;
            } else {
                this.discardPaddingAfter = true;
            }
        }
        if (log.isDebugEnabled()) {
            log.debug(this + ": Padding " + side + " -> " + effectiveLength);
        }
    }

}

<|MERGE_RESOLUTION|>--- conflicted
+++ resolved
@@ -24,10 +24,7 @@
 import java.util.LinkedList;
 import java.util.List;
 import java.util.ListIterator;
-<<<<<<< HEAD
 import java.util.Stack;
-=======
->>>>>>> 6c827ad0
 
 import org.apache.commons.logging.Log;
 import org.apache.commons.logging.LogFactory;
@@ -41,10 +38,7 @@
 import org.apache.fop.datatypes.Length;
 import org.apache.fop.fo.flow.BlockContainer;
 import org.apache.fop.fo.properties.CommonAbsolutePosition;
-<<<<<<< HEAD
 import org.apache.fop.fo.properties.KeepProperty;
-=======
->>>>>>> 6c827ad0
 import org.apache.fop.traits.MinOptMax;
 import org.apache.fop.traits.SpaceVal;
 import org.apache.fop.util.ListUtil;
@@ -161,13 +155,6 @@
         return (overflow == EN_HIDDEN || overflow == EN_ERROR_IF_OVERFLOW);
     }
 
-<<<<<<< HEAD
-=======
-    private int getSpaceBefore() {
-        return foBlockSpaceBefore.opt;
-    }
-
->>>>>>> 6c827ad0
     private int getBPIndents() {
         int indents = 0;
         /* TODO This is wrong isn't it?
@@ -200,7 +187,8 @@
     }
 
     /** {@inheritDoc} */
-    public List getNextKnuthElements(LayoutContext context, int alignment) {
+    public List getNextKnuthElements                            // CSOK: MethodLength
+        (LayoutContext context, int alignment) {
         resetSpaces();
         if (isAbsoluteOrFixed()) {
             return getNextKnuthElementsAbsolute(context, alignment);
@@ -208,11 +196,7 @@
 
         autoHeight = false;
         //boolean rotated = (getBlockContainerFO().getReferenceOrientation() % 180 != 0);
-<<<<<<< HEAD
         int maxbpd = context.getStackLimitBP().getOpt();
-=======
-        int maxbpd = context.getStackLimitBP().opt;
->>>>>>> 6c827ad0
         int allocBPD;
         if (height.getEnum() == EN_AUTO
                 || (!height.isAbsolute() && getAncestorBlockAreaBPD() <= 0)) {
@@ -257,15 +241,9 @@
                     getContentAreaIPD(), context.getRefIPD(),
                     getBlockContainerFO().getLocator());
         }
-<<<<<<< HEAD
 
         MinOptMax stackLimit = MinOptMax.getInstance(relDims.bpd);
 
-=======
-
-        MinOptMax stackLimit = new MinOptMax(relDims.bpd);
-
->>>>>>> 6c827ad0
         List returnedList;
         List contentList = new LinkedList();
         List returnList = new LinkedList();
@@ -281,11 +259,7 @@
 
         if (!firstVisibleMarkServed) {
             addKnuthElementsForSpaceBefore(returnList, alignment);
-<<<<<<< HEAD
             context.updateKeepWithPreviousPending(getKeepWithPrevious());
-=======
-            context.updateKeepWithPreviousPending(getKeepWithPreviousStrength());
->>>>>>> 6c827ad0
         }
 
         addKnuthElementsForBorderPaddingBefore(returnList, !firstVisibleMarkServed);
@@ -301,11 +275,7 @@
                 LayoutContext childLC = new LayoutContext(0);
                 childLC.copyPendingMarksFrom(context);
                 // curLM is a ?
-<<<<<<< HEAD
                 childLC.setStackLimitBP(context.getStackLimitBP().minus(stackLimit));
-=======
-                childLC.setStackLimitBP(MinOptMax.subtract(context.getStackLimitBP(), stackLimit));
->>>>>>> 6c827ad0
                 childLC.setRefIPD(relDims.ipd);
                 childLC.setWritingMode(getBlockContainerFO().getWritingMode());
                 if (curLM == this.childLMs.get(0)) {
@@ -351,14 +321,9 @@
                         //Avoid NoSuchElementException below (happens with empty blocks)
                         continue;
                     }
-<<<<<<< HEAD
                     if (ElementListUtils.endsWithForcedBreak(returnedList)) {
-=======
-                    if (((ListElement) ListUtil.getLast(returnedList))
-                            .isForcedBreak()) {
->>>>>>> 6c827ad0
                         // a descendant of this block has break-after
-                        if (curLM.isFinished()) {
+                        if (curLM.isFinished() && !hasNextChildLM()) {
                             // there is no other content in this block;
                             // it's useless to add space after before a page break
                             setFinished(true);
@@ -380,7 +345,6 @@
             wrapPositionElements(contentList, returnList);
 
         } else {
-<<<<<<< HEAD
             returnList.add(refactoredBecauseOfDuplicateCode(contentRectOffsetX,
                     contentRectOffsetY));
         }
@@ -411,28 +375,10 @@
                 setContentAreaIPD(newHeight);
             } else {
                 vpContentBPD = newHeight;
-=======
-            MinOptMax range = new MinOptMax(relDims.ipd);
-            BlockContainerBreaker breaker = new BlockContainerBreaker(this, range);
-            breaker.doLayout(relDims.bpd, autoHeight);
-            boolean contentOverflows = breaker.isOverflow();
-            if (autoHeight) {
-                //Update content BPD now that it is known
-                int newHeight = breaker.deferredAlg.totalWidth;
-                boolean switchedProgressionDirection
-                    = (getBlockContainerFO().getReferenceOrientation() % 180 != 0);
-                if (switchedProgressionDirection) {
-                    setContentAreaIPD(newHeight);
-                } else {
-                    vpContentBPD = newHeight;
-                }
-                updateRelDims(contentRectOffsetX, contentRectOffsetY, false);
->>>>>>> 6c827ad0
             }
             updateRelDims(contentRectOffsetX, contentRectOffsetY, false);
         }
 
-<<<<<<< HEAD
         Position bcPosition = new BlockContainerPosition(this, breaker);
         KnuthBox knuthBox = new KnuthBox(vpContentBPD, notifyPos(bcPosition), false);
         //TODO Handle min/opt/max for block-progression-dimension
@@ -459,8 +405,9 @@
     }
 
     /** {@inheritDoc} */
-    public List getNextKnuthElements(LayoutContext context, int alignment, Stack lmStack,
-            Position restartPosition, LayoutManager restartAtLM) {
+    public List getNextKnuthElements                            // CSOK: MethodLength
+        (LayoutContext context, int alignment, Stack lmStack,
+         Position restartPosition, LayoutManager restartAtLM) {
         resetSpaces();
         if (isAbsoluteOrFixed()) {
             return getNextKnuthElementsAbsolute(context, alignment);
@@ -703,25 +650,6 @@
                 context.updateKeepWithNextPending(childLC.getKeepWithNextPending());
                 childLC.clearKeepsPending();
                 prevLM = curLM;
-=======
-            Position bcPosition = new BlockContainerPosition(this, breaker);
-            returnList.add(new KnuthBox(vpContentBPD, notifyPos(bcPosition), false));
-            //TODO Handle min/opt/max for block-progression-dimension
-            /* These two elements will be used to add stretchability to the above box
-            returnList.add(new KnuthPenalty(0, KnuthElement.INFINITE,
-                                   false, returnPosition, false));
-            returnList.add(new KnuthGlue(0, 1 * constantLineHeight, 0,
-                                   LINE_NUMBER_ADJUSTMENT, returnPosition, false));
-            */
-
-            if (contentOverflows) {
-                BlockLevelEventProducer eventProducer = BlockLevelEventProducer.Provider.get(
-                        getBlockContainerFO().getUserAgent().getEventBroadcaster());
-                boolean canRecover = (getBlockContainerFO().getOverflow() != EN_ERROR_IF_OVERFLOW);
-                eventProducer.viewportOverflow(this, getBlockContainerFO().getName(),
-                        breaker.getOverflowAmount(), needClip(), canRecover,
-                        getBlockContainerFO().getLocator());
->>>>>>> 6c827ad0
             }
 
             returnedList = new LinkedList();
@@ -738,17 +666,12 @@
         context.clearPendingMarks();
         addKnuthElementsForBreakAfter(returnList, context);
 
-<<<<<<< HEAD
         context.updateKeepWithNextPending(getKeepWithNext());
-=======
-        context.updateKeepWithNextPending(getKeepWithNextStrength());
->>>>>>> 6c827ad0
 
         setFinished(true);
         return returnList;
     }
 
-<<<<<<< HEAD
     /** {@inheritDoc} */
     public boolean isRestartable() {
         return true;
@@ -758,13 +681,6 @@
         autoHeight = false;
 
         boolean bpDirectionChanges = blockProgressionDirectionChanges();
-=======
-    private List getNextKnuthElementsAbsolute(LayoutContext context, int alignment) {
-        autoHeight = false;
-
-        boolean switchedProgressionDirection
-            = (getBlockContainerFO().getReferenceOrientation() % 180 != 0);
->>>>>>> 6c827ad0
         Point offset = getAbsOffset();
         int allocBPD, allocIPD;
         if (height.getEnum() == EN_AUTO
@@ -777,11 +693,7 @@
                 if (isFixed()) {
                     availHeight = (int)getCurrentPV().getViewArea().getHeight();
                 } else {
-<<<<<<< HEAD
                     availHeight = context.getStackLimitBP().getOpt();
-=======
-                    availHeight = context.getStackLimitBP().opt;
->>>>>>> 6c827ad0
                 }
                 allocBPD = availHeight;
                 allocBPD -= offset.y;
@@ -814,13 +726,8 @@
                     }
                 }
             } else {
-<<<<<<< HEAD
                 allocBPD = context.getStackLimitBP().getOpt();
                 if (!bpDirectionChanges) {
-=======
-                allocBPD = context.getStackLimitBP().opt;
-                if (!switchedProgressionDirection) {
->>>>>>> 6c827ad0
                     autoHeight = true;
                 }
             }
@@ -864,11 +771,7 @@
                     */
                     allocIPD = 0;
                 }
-<<<<<<< HEAD
                 if (bpDirectionChanges) {
-=======
-                if (switchedProgressionDirection) {
->>>>>>> 6c827ad0
                     autoHeight = true;
                 }
             }
@@ -879,11 +782,6 @@
 
         vpContentBPD = allocBPD - getBPIndents();
         setContentAreaIPD(allocIPD - getIPIndents());
-<<<<<<< HEAD
-=======
-
-        updateRelDims(0, 0, autoHeight);
->>>>>>> 6c827ad0
 
         updateRelDims(0, 0, autoHeight);
 
@@ -894,11 +792,7 @@
         if (autoHeight) {
             //Update content BPD now that it is known
             int newHeight = breaker.deferredAlg.totalWidth;
-<<<<<<< HEAD
             if (bpDirectionChanges) {
-=======
-            if (switchedProgressionDirection) {
->>>>>>> 6c827ad0
                 setContentAreaIPD(newHeight);
             } else {
                 vpContentBPD = newHeight;
@@ -994,7 +888,6 @@
                     && ((deferredAlg.getPageBreaks().size() > 1)
                         || (deferredAlg.totalWidth - deferredAlg.totalShrink)
                             > deferredAlg.getLineWidth());
-<<<<<<< HEAD
         }
 
         public int getOverflowAmount() {
@@ -1002,15 +895,6 @@
                 - deferredAlg.getLineWidth();
         }
 
-=======
-        }
-
-        public int getOverflowAmount() {
-            return (deferredAlg.totalWidth - deferredAlg.totalShrink)
-                - deferredAlg.getLineWidth();
-        }
-
->>>>>>> 6c827ad0
         protected LayoutManager getTopLevelLM() {
             return bclm;
         }
@@ -1108,8 +992,8 @@
     }
 
     /** {@inheritDoc} */
-    public void addAreas(PositionIterator parentIter,
-            LayoutContext layoutContext) {
+    public void addAreas                                        // CSOK: MethodLength
+        (PositionIterator parentIter, LayoutContext layoutContext) {
         getParentArea(null);
 
         // if this will create the first block area in a page
@@ -1298,12 +1182,7 @@
      */
     public Area getParentArea(Area childArea) {
         if (referenceArea == null) {
-<<<<<<< HEAD
             boolean switchedProgressionDirection = blockProgressionDirectionChanges();
-=======
-            boolean switchedProgressionDirection
-                = (getBlockContainerFO().getReferenceOrientation() % 180 != 0);
->>>>>>> 6c827ad0
             boolean allowBPDUpdate = autoHeight && !switchedProgressionDirection;
 
             viewportBlockArea = new BlockViewport(allowBPDUpdate);
@@ -1410,7 +1289,6 @@
     }
 
     /** {@inheritDoc} */
-<<<<<<< HEAD
     public KeepProperty getKeepTogetherProperty() {
         return getBlockContainerFO().getKeepTogether();
     }
@@ -1423,25 +1301,6 @@
     /** {@inheritDoc} */
     public KeepProperty getKeepWithNextProperty() {
         return getBlockContainerFO().getKeepWithNext();
-=======
-    public int getKeepTogetherStrength() {
-        int strength = KeepUtil.getCombinedBlockLevelKeepStrength(
-                getBlockContainerFO().getKeepTogether());
-        strength = Math.max(strength, getParentKeepTogetherStrength());
-        return strength;
-    }
-
-    /** {@inheritDoc} */
-    public int getKeepWithNextStrength() {
-        return KeepUtil.getCombinedBlockLevelKeepStrength(
-                getBlockContainerFO().getKeepWithNext());
-    }
-
-    /** {@inheritDoc} */
-    public int getKeepWithPreviousStrength() {
-        return KeepUtil.getCombinedBlockLevelKeepStrength(
-                getBlockContainerFO().getKeepWithPrevious());
->>>>>>> 6c827ad0
     }
 
     /**
