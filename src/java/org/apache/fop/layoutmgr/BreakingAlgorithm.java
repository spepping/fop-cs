--- conflicted
+++ resolved
@@ -27,11 +27,7 @@
 /**
  * The set of nodes is sorted into lines indexed into activeLines.
  * The nodes in each line are linked together in a single linked list by the
-<<<<<<< HEAD
  * {@link KnuthNode#next} field. The activeLines array contains a link to the head of
-=======
- * KnuthNode.next field. The activeLines array contains a link to the head of
->>>>>>> 6c827ad0
  * the linked list in index 'line*2' and a link to the tail at index 'line*2+1'.
  * <p>
  * The set of active nodes can be traversed by
@@ -46,7 +42,7 @@
 public abstract class BreakingAlgorithm {
 
     /** the logger for the class */
-    protected static Log log = LogFactory.getLog(BreakingAlgorithm.class);
+    protected static final Log log = LogFactory.getLog(BreakingAlgorithm.class);
 
     /** Maximum adjustment ration */
     protected static final int INFINITE_RATIO = 1000;
@@ -63,12 +59,18 @@
 
     /** Holder for symbolic literals for the fitness classes */
     static final class FitnessClasses {
+
+        private FitnessClasses() {
+        }
+
         static final int VERY_TIGHT = 0;
         static final int TIGHT = 1;
         static final int LOOSE = 2;
         static final int VERY_LOOSE = 3;
 
-        static final String[] NAMES = { "VERY TIGHT", "TIGHT", "LOOSE", "VERY LOOSE" };
+        static final String[] NAMES = {
+            "VERY TIGHT", "TIGHT", "LOOSE", "VERY LOOSE"
+        };
 
         /**
          * Figure out the fitness class of this line (tight, loose,
@@ -182,6 +184,9 @@
      */
     protected int totalShrink = 0;
 
+    /**
+     * Best records.
+     */
     protected BestRecords best;
 
     private boolean partOverflowRecoveryActivated = true;
@@ -221,54 +226,70 @@
      */
     public class KnuthNode {
         /** index of the breakpoint represented by this node */
-        public final int position;
+        public final int position;                              // CSOK: VisibilityModifier
 
         /** number of the line ending at this breakpoint */
-        public final int line;
+        public final int line;                                  // CSOK: VisibilityModifier
 
         /** fitness class of the line ending at this breakpoint. One of 0, 1, 2, 3. */
-        public final int fitness;
+        public final int fitness;                               // CSOK: VisibilityModifier
 
         /** accumulated width of the KnuthElements up to after this breakpoint. */
-        public final int totalWidth;
+        public final int totalWidth;                            // CSOK: VisibilityModifier
 
         /** accumulated stretchability of the KnuthElements up to after this breakpoint. */
-        public final int totalStretch;
+        public final int totalStretch;                          // CSOK: VisibilityModifier
 
         /** accumulated shrinkability of the KnuthElements up to after this breakpoint. */
-        public final int totalShrink;
+        public final int totalShrink;                           // CSOK: VisibilityModifier
 
         /** adjustment ratio if the line ends at this breakpoint */
-        public final double adjustRatio;
+        public final double adjustRatio;                        // CSOK: VisibilityModifier
 
         /** available stretch of the line ending at this breakpoint */
-        public final int availableShrink;
+        public final int availableShrink;                       // CSOK: VisibilityModifier
 
         /** available shrink of the line ending at this breakpoint */
-        public final int availableStretch;
+        public final int availableStretch;                      // CSOK: VisibilityModifier
 
         /** difference between target and actual line width */
-        public final int difference;
+        public final int difference;                            // CSOK: VisibilityModifier
 
         /** minimum total demerits up to this breakpoint */
-        public double totalDemerits;
+        public double totalDemerits;                            // CSOK: VisibilityModifier
 
         /** best node for the preceding breakpoint */
-        public KnuthNode previous;
+        public KnuthNode previous;                              // CSOK: VisibilityModifier
 
         /** next possible node in the same line */
-        public KnuthNode next;
+        public KnuthNode next;                                  // CSOK: VisibilityModifier
 
         /**
          * Holds the number of subsequent recovery attempty that are made to get content fit
          * into a line.
          */
-        public int fitRecoveryCounter = 0;
-
-        public KnuthNode(int position, int line, int fitness,
-                         int totalWidth, int totalStretch, int totalShrink,
-                         double adjustRatio, int availableShrink, int availableStretch,
-                         int difference, double totalDemerits, KnuthNode previous) {
+        public int fitRecoveryCounter = 0;                      // CSOK: VisibilityModifier
+
+        /**
+         * Construct node.
+         * @param position an integer
+         * @param line an integer
+         * @param fitness an integer
+         * @param totalWidth an integer
+         * @param totalStretch an integer
+         * @param totalShrink an integer
+         * @param adjustRatio a real number
+         * @param availableShrink an integer
+         * @param availableStretch an integer
+         * @param difference an integer
+         * @param totalDemerits a real number
+         * @param previous a node
+         */
+        public KnuthNode(                                        // CSOK: ParameterNumber
+                int position, int line, int fitness,
+                int totalWidth, int totalStretch, int totalShrink,
+                double adjustRatio, int availableShrink, int availableStretch,
+                int difference, double totalDemerits, KnuthNode previous) {
             this.position = position;
             this.line = line;
             this.fitness = fitness;
@@ -283,16 +304,13 @@
             this.previous = previous;
         }
 
+        /** {@inheritDoc} */
         public String toString() {
             return "<KnuthNode at " + position + " "
                     + totalWidth + "+" + totalStretch + "-" + totalShrink
                     + " line:" + line + " prev:" + (previous != null ? previous.position : -1)
-<<<<<<< HEAD
                     + " dem:" + totalDemerits
                     + " fitness:" + FitnessClasses.NAMES[fitness] + ">";
-=======
-                    + " dem:" + totalDemerits + ">";
->>>>>>> 6c827ad0
         }
     }
 
@@ -311,6 +329,7 @@
         /** Points to the fitness class which currently leads to the best demerits. */
         private int bestIndex = -1;
 
+        /** default constructor */
         public BestRecords() {
             reset();
         }
@@ -342,6 +361,7 @@
             }
         }
 
+        /** @return true if has records (best index not -1) */
         public boolean hasRecords() {
             return (bestIndex != -1);
         }
@@ -355,30 +375,55 @@
             return (bestDemerits[fitness] != INFINITE_DEMERITS);
         }
 
+        /**
+         * @param fitness to use
+         * @return best demerits
+         */
         public double getDemerits(int fitness) {
             return bestDemerits[fitness];
         }
 
+        /**
+         * @param fitness to use
+         * @return best node
+         */
         public KnuthNode getNode(int fitness) {
             return bestNode[fitness];
         }
 
+        /**
+         * @param fitness to use
+         * @return adjustment
+         */
         public double getAdjust(int fitness) {
             return bestAdjust[fitness];
         }
 
+        /**
+         * @param fitness to use
+         * @return available shrink
+         */
         public int getAvailableShrink(int fitness) {
             return bestAvailableShrink[fitness];
         }
 
+        /**
+         * @param fitness to use
+         * @return available stretch
+         */
         public int getAvailableStretch(int fitness) {
             return bestAvailableStretch[fitness];
         }
 
+        /**
+         * @param fitness to use
+         * @return difference
+         */
         public int getDifference(int fitness) {
             return bestDifference[fitness];
         }
 
+        /** @return minimum demerits */
         public double getMinDemerits() {
             if (bestIndex != -1) {
                 return getDemerits(bestIndex);
@@ -435,11 +480,22 @@
                                      KnuthSequence sequence,
                                      int total);
 
+    /** @param lineWidth the line width */
     public void setConstantLineWidth(int lineWidth) {
         this.lineWidth = lineWidth;
     }
 
-    /** @see #findBreakingPoints(KnuthSequence, int, double, boolean, int) */
+    /**
+     * @param par           the paragraph to break
+     * @param threshold     upper bound of the adjustment ratio
+     * @param force         {@code true} if a set of breakpoints must be found, even
+     *                      if there are no feasible ones
+     * @param allowedBreaks the type(s) of breaks allowed. One of {@link #ONLY_FORCED_BREAKS},
+     *                      {@link #NO_FLAGGED_PENALTIES} or {@link #ALL_BREAKS}.
+     *
+     * @return  the number of effective breaks
+     * @see #findBreakingPoints(KnuthSequence, int, double, boolean, int)
+     */
     public int findBreakingPoints(KnuthSequence par,
                                   double threshold,
                                   boolean force,
@@ -447,7 +503,6 @@
         return findBreakingPoints(par, 0, threshold, force, allowedBreaks);
     }
 
-<<<<<<< HEAD
     /**
      * Finds an optimal set of breakpoints for the given paragraph.
      *
@@ -460,15 +515,6 @@
      *                      {@link #NO_FLAGGED_PENALTIES} or {@link #ALL_BREAKS}.
      *
      * @return  the number of effective breaks
-=======
-    /** Finds an optimal set of breakpoints for the given paragraph.
-     * @param par the paragraph to break
-     * @param startIndex index of the Knuth element at which the breaking must start
-     * @param threshold upper bound of the adjustment ratio
-     * @param force true if a set of breakpoints must be found even if there are no
-     * feasible ones
-     * @param allowedBreaks one of ONLY_FORCED_BREAKS, NO_FLAGGED_PENALTIES, ALL_BREAKS
->>>>>>> 6c827ad0
      */
     public int findBreakingPoints(KnuthSequence par, int startIndex,
                                   double threshold, boolean force,
@@ -480,16 +526,6 @@
         // initialize the algorithm
         initialize();
 
-<<<<<<< HEAD
-=======
-        // reset lastTooShort and lastTooLong, as they could be not null
-        // because of previous calls to findBreakingPoints
-        lastTooShort = lastTooLong = null;
-        // reset startLine and endLine
-        startLine = endLine = 0;
-        // current element in the paragraph
-        KnuthElement thisElement = null;
->>>>>>> 6c827ad0
         // previous element in the paragraph is a KnuthBox?
         boolean previousIsBox = false;
 
@@ -511,7 +547,6 @@
             log.trace("Looping over " + (par.size() - startIndex) + " elements");
             log.trace(par);
         }
-<<<<<<< HEAD
 
         // main loop
         for (int elementIndex = startIndex; elementIndex < par.size(); elementIndex++) {
@@ -519,45 +554,6 @@
             previousIsBox = handleElementAt(
                     elementIndex, previousIsBox, allowedBreaks).isBox();
 
-=======
-
-        KnuthNode lastForced = getNode(0);
-
-        // main loop
-        for (int i = startIndex; i < par.size(); i++) {
-            thisElement = getElement(i);
-            if (thisElement.isBox()) {
-                // a KnuthBox object is not a legal line break
-                totalWidth += thisElement.getW();
-                previousIsBox = true;
-                handleBox((KnuthBox) thisElement);
-            } else if (thisElement.isGlue()) {
-                // a KnuthGlue object is a legal line break
-                // only if the previous object is a KnuthBox
-                // consider these glues according to the value of allowedBreaks
-                if (previousIsBox
-                    && !(allowedBreaks == ONLY_FORCED_BREAKS)) {
-                    considerLegalBreak(thisElement, i);
-                }
-                totalWidth += thisElement.getW();
-                totalStretch += thisElement.getY();
-                totalShrink += thisElement.getZ();
-                previousIsBox = false;
-            } else {
-                // a KnuthPenalty is a legal line break
-                // only if its penalty is not infinite;
-                // consider all penalties, non-flagged penalties or non-forcing penalties
-                // according to the value of allowedBreaks
-                if (((KnuthPenalty) thisElement).getP() < KnuthElement.INFINITE
-                    && (!(allowedBreaks == NO_FLAGGED_PENALTIES)
-                            || !(((KnuthPenalty) thisElement).isFlagged()))
-                    && (!(allowedBreaks == ONLY_FORCED_BREAKS)
-                            || ((KnuthPenalty) thisElement).getP() == -KnuthElement.INFINITE)) {
-                    considerLegalBreak(thisElement, i);
-                }
-                previousIsBox = false;
-            }
->>>>>>> 6c827ad0
             if (activeNodeCount == 0) {
                 if (getIPDdifference() != 0) {
                     return handleIpdChange();
@@ -566,10 +562,7 @@
                     log.debug("Could not find a set of breaking points " + threshold);
                     return 0;
                 }
-<<<<<<< HEAD
-
-=======
->>>>>>> 6c827ad0
+
                 // lastDeactivated was a "good" break, while lastTooShort and lastTooLong
                 // were "bad" breaks since the beginning;
                 // if it is not the node we just restarted from, lastDeactivated can
@@ -578,49 +571,10 @@
                         && lastDeactivated != lastForced) {
                     replaceLastDeactivated();
                 }
-<<<<<<< HEAD
 
                 if (lastTooShort == null
                         || lastForced.position == lastTooShort.position) {
                     lastForced = recoverFromOverflow();
-=======
-                if (lastTooShort == null || lastForced.position == lastTooShort.position) {
-                    if (isPartOverflowRecoveryActivated()) {
-                        if (this.lastRecovered == null) {
-                            this.lastRecovered = lastTooLong;
-                            if (log.isDebugEnabled()) {
-                                log.debug("Recovery point: " + lastRecovered);
-                            }
-                        }
-                        // content would overflow, insert empty line/page and try again
-                        KnuthNode node = createNode(
-                                lastTooLong.previous.position, lastTooLong.previous.line + 1, 1,
-                                0, 0, 0,
-                                0, 0, 0,
-                                0, 0, lastTooLong.previous);
-                        lastForced = node;
-                        node.fitRecoveryCounter = lastTooLong.previous.fitRecoveryCounter + 1;
-                        if (log.isDebugEnabled()) {
-                            log.debug("first part doesn't fit into line, recovering: "
-                                    + node.fitRecoveryCounter);
-                        }
-                        if (node.fitRecoveryCounter > getMaxRecoveryAttempts()) {
-                            while (lastForced.fitRecoveryCounter > 0) {
-                                lastForced = lastForced.previous;
-                                lastDeactivated = lastForced.previous;
-                                startLine--;
-                                endLine--;
-                            }
-                            lastForced = this.lastRecovered;
-                            this.lastRecovered = null;
-                            startLine = lastForced.line;
-                            endLine = lastForced.line;
-                            log.debug("rolled back...");
-                        }
-                    } else {
-                        lastForced = lastTooLong;
-                    }
->>>>>>> 6c827ad0
                 } else {
                     lastForced = lastTooShort;
                     this.lastRecovered = null;
@@ -648,10 +602,18 @@
         return line;
     }
 
+    /**
+     * obtain ipd difference
+     * @return an integer
+     */
     protected int getIPDdifference() {
         return 0;
     }
 
+    /**
+     * handle ipd change
+     * @return an integer
+     */
     protected int handleIpdChange() {
         throw new IllegalStateException();
     }
@@ -682,8 +644,10 @@
         this.totalWidth = 0;
         this.totalStretch = 0;
         this.totalShrink = 0;
-        this.lastTooShort = this.lastTooLong = null;
-        this.startLine = this.endLine = 0;
+        this.lastTooShort = null;
+        this.lastTooLong = null;
+        this.startLine = 0;
+        this.endLine = 0;
         this.activeLines = new KnuthNode[20];
     }
 
@@ -705,15 +669,13 @@
      * @param difference difference between target and actual line width
      * @param totalDemerits minimum total demerits up to the breakpoint
      * @param previous active node for the preceding breakpoint
-<<<<<<< HEAD
      * @return a new node
-=======
->>>>>>> 6c827ad0
-     */
-    protected KnuthNode createNode(int position, int line, int fitness,
-                                   int totalWidth, int totalStretch, int totalShrink,
-                                   double adjustRatio, int availableShrink, int availableStretch,
-                                   int difference, double totalDemerits, KnuthNode previous) {
+     */
+    protected KnuthNode createNode(                              // CSOK: ParameterNumber
+            int position, int line, int fitness,
+            int totalWidth, int totalStretch, int totalShrink,
+            double adjustRatio, int availableShrink, int availableStretch,
+            int difference, double totalDemerits, KnuthNode previous) {
         return new KnuthNode(position, line, fitness,
                              totalWidth, totalStretch, totalShrink,
                              adjustRatio, availableShrink, availableStretch,
@@ -722,7 +684,17 @@
 
     /** Creates a new active node for a break from the best active node of the given
      * fitness class to the element at the given position.
-     * @see #createNode(int, int, int, int, int, int, double, int, int, int, double, org.apache.fop.layoutmgr.BreakingAlgorithm.KnuthNode)
+     * @param position index of the element in the Knuth sequence
+     * @param line number of the line ending at the breakpoint
+     * @param fitness fitness class of the line ending at the breakpoint. One of 0, 1, 2, 3.
+     * @param totalWidth accumulated width of the KnuthElements up to after the breakpoint
+     * @param totalStretch accumulated stretchability of the KnuthElements up to after the
+     * breakpoint
+     * @param totalShrink accumulated shrinkability of the KnuthElements up to after the
+     * breakpoint
+     * @return a new node
+     * @see #createNode(int, int, int, int, int, int, double, int, int, int, double,
+     * org.apache.fop.layoutmgr.BreakingAlgorithm.KnuthNode)
      * @see BreakingAlgorithm.BestRecords
      */
     protected KnuthNode createNode(int position, int line, int fitness,
@@ -768,7 +740,7 @@
             handleBox((KnuthBox) element);
         } else if (element.isGlue()) {
             handleGlueAt((KnuthGlue) element, position, previousIsBox, allowedBreaks);
-        } else if (element.isPenalty()){
+        } else if (element.isPenalty()) {
             handlePenaltyAt((KnuthPenalty) element, position, allowedBreaks);
         } else {
             throw new IllegalArgumentException(
@@ -964,7 +936,6 @@
                     deactivateNode(node, line);
                 }
 
-<<<<<<< HEAD
                 int fitnessClass = FitnessClasses.computeFitness(r);
                 double demerits = computeDemerits(node, element, fitnessClass, r);
                 // The line is within the available shrink and the threshold.
@@ -978,81 +949,6 @@
                 if (force && (r <= -1 || r > threshold)) {
                     forceNode(node, line, elementIdx, difference, r,
                             demerits, fitnessClass, availableShrink, availableStretch);
-=======
-                // The line is within the available shrink and the threshold.
-                if (r >= -1 && r <= threshold) {
-                    int fitnessClass = computeFitness(r);
-                    double demerits = computeDemerits(node, element, fitnessClass, r);
-
-                    if (log.isTraceEnabled()) {
-                        log.trace("\tDemerits=" + demerits);
-                        log.trace("\tFitness class=" + fitnessClass);
-                    }
-
-                    if (demerits < best.getDemerits(fitnessClass)) {
-                        // updates best demerits data
-                        best.addRecord(demerits, node, r, availableShrink, availableStretch,
-                                       difference, fitnessClass);
-                        lastTooShort = null;
-                    }
-                }
-
-                // The line is way too short, but we are in forcing mode, so a node is
-                // calculated and stored in lastValidNode.
-                if (force && (r <= -1 || r > threshold)) {
-                    int fitnessClass = computeFitness(r);
-                    double demerits = computeDemerits(node, element, fitnessClass, r);
-                    int newWidth = totalWidth;
-                    int newStretch = totalStretch;
-                    int newShrink = totalShrink;
-
-                    // add the width, stretch and shrink of glue elements after
-                    // the break
-                    // this does not affect the dimension of the line / page, only
-                    // the values stored in the node; these would be as if the break
-                    // was just before the next box element, thus ignoring glues and
-                    // penalties between the "real" break and the following box
-                    for (int i = elementIdx; i < par.size(); i++) {
-                        KnuthElement tempElement = getElement(i);
-                        if (tempElement.isBox()) {
-                            break;
-                        } else if (tempElement.isGlue()) {
-                            newWidth += tempElement.getW();
-                            newStretch += tempElement.getY();
-                            newShrink += tempElement.getZ();
-                        } else if (tempElement.isForcedBreak() && i != elementIdx) {
-                            break;
-                        }
-                    }
-
-                    if (r <= -1) {
-                        if (lastTooLong == null || demerits < lastTooLong.totalDemerits) {
-                            lastTooLong = createNode(elementIdx, line + 1, fitnessClass,
-                                    newWidth, newStretch, newShrink,
-                                    r, availableShrink, availableStretch,
-                                    difference, demerits, node);
-                            if (log.isTraceEnabled()) {
-                                log.trace("Picking tooLong " + lastTooLong);
-                            }
-                        }
-                    } else {
-                        if (lastTooShort == null || demerits <= lastTooShort.totalDemerits) {
-                            if (considerTooShort) {
-                                //consider possibilities which are too short
-                                best.addRecord(demerits, node, r,
-                                        availableShrink, availableStretch,
-                                        difference, fitnessClass);
-                            }
-                            lastTooShort = createNode(elementIdx, line + 1, fitnessClass,
-                                    newWidth, newStretch, newShrink,
-                                    r, availableShrink, availableStretch,
-                                    difference, demerits, node);
-                            if (log.isTraceEnabled()) {
-                                log.trace("Picking tooShort " + lastTooShort);
-                            }
-                        }
-                    }
->>>>>>> 6c827ad0
                 }
             }
             addBreaks(line, elementIdx);
@@ -1064,7 +960,7 @@
      * number.
      * @param element   the element
      * @param line      the line number
-     * @param difference
+     * @param difference an integer
      * @return  {@code true} if the element can end the line
      */
     protected boolean elementCanEndLine(KnuthElement element, int line, int difference) {
@@ -1085,7 +981,7 @@
      * @param availableShrink   the available amount of shrink
      * @param availableStretch  tha available amount of stretch
      */
-    protected void forceNode(KnuthNode node,
+    protected void forceNode(KnuthNode node,                    // CSOK: ParameterNumber
                              int line,
                              int elementIdx,
                              int difference,
@@ -1239,11 +1135,7 @@
                 // by line number and position;
                 if (log.isTraceEnabled()) {
                     log.trace("\tInsert new break in list of " + activeNodeCount
-<<<<<<< HEAD
                             + " from fitness class " + FitnessClasses.NAMES[i]);
-=======
-                            + " from fitness class " + i);
->>>>>>> 6c827ad0
                 }
                 KnuthNode newNode = createNode(elementIdx, line + 1, i,
                                                newWidth, newStretch, newShrink);
@@ -1274,11 +1166,7 @@
     }
 
     /**
-<<<<<<< HEAD
      * Return the adjustment ratio needed to make up for the difference. A ratio of
-=======
-     * Return the adjust ration needed to make up for the difference. A ration of
->>>>>>> 6c827ad0
      * <ul>
      *    <li>0 means that the break has the exact right width</li>
      *    <li>&gt;= -1 &amp;&amp; &lt; 0  means that the break is wider than the line,
@@ -1311,29 +1199,6 @@
             return 0;
         }
     }
-<<<<<<< HEAD
-=======
-
-    /**
-     * Figure out the fitness class of this line (tight, loose,
-     * very tight or very loose).
-     * See the section on "More Bells and Whistles" in Knuth's
-     * "Breaking Paragraphs Into Lines".
-     * @param r
-     * @return the fitness class
-     */
-    private int computeFitness(double r) {
-        if (r < -0.5) {
-            return 0;
-        } else if (r <= 0.5) {
-            return 1;
-        } else if (r <= 1) {
-            return 2;
-        } else {
-            return 3;
-        }
-    }
->>>>>>> 6c827ad0
 
     /**
      * Computes the demerits of the current breaking (that is, up to the given element),
@@ -1366,11 +1231,7 @@
             demerits = f * f;
         }
 
-<<<<<<< HEAD
         if (element.isPenalty() && ((KnuthPenalty) element).isPenaltyFlagged()
-=======
-        if (element.isPenalty() && ((KnuthPenalty) element).isFlagged()
->>>>>>> 6c827ad0
             && getElement(activeNode.position).isPenalty()
             && ((KnuthPenalty) getElement(activeNode.position)).isPenaltyFlagged()) {
             // add demerit for consecutive breaks at flagged penalties
@@ -1518,17 +1379,8 @@
      * @return the width/length in millipoints
      */
     protected int getLineWidth(int line) {
-<<<<<<< HEAD
         assert lineWidth >= 0;
         return this.lineWidth;
-=======
-        if (this.lineWidth < 0) {
-            throw new IllegalStateException("lineWidth must be set"
-                    + (this.lineWidth != 0 ? " and positive, but it is: " + this.lineWidth : ""));
-        } else {
-            return this.lineWidth;
-        }
->>>>>>> 6c827ad0
     }
 
     /** @return the constant line/part width or -1 if there is no such value */
@@ -1553,6 +1405,10 @@
         return sb.toString();
     }
 
+    /**
+     * Filter active nodes.
+     * @return an integer
+     */
     protected abstract int filterActiveNodes();
 
     /**
