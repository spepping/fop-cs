--- conflicted
+++ resolved
@@ -21,10 +21,7 @@
 
 import org.apache.commons.logging.Log;
 import org.apache.commons.logging.LogFactory;
-<<<<<<< HEAD
-
-=======
->>>>>>> 6c827ad0
+
 import org.apache.fop.area.Area;
 import org.apache.fop.area.Trait;
 import org.apache.fop.datatypes.LengthBase;
@@ -33,10 +30,6 @@
 import org.apache.fop.fo.Constants;
 import org.apache.fop.fo.properties.CommonBorderPaddingBackground;
 import org.apache.fop.fo.properties.CommonMarginBlock;
-<<<<<<< HEAD
-=======
-import org.apache.fop.fo.properties.CommonMarginBlock;
->>>>>>> 6c827ad0
 import org.apache.fop.fo.properties.CommonTextDecoration;
 import org.apache.fop.fo.properties.CommonBorderPaddingBackground.BorderInfo;
 import org.apache.fop.fonts.Font;
@@ -46,10 +39,13 @@
 /**
  * This is a helper class used for setting common traits on areas.
  */
-public class TraitSetter {
+public final class TraitSetter {
+
+    private TraitSetter() {
+    }
 
     /** logger */
-    protected static Log log = LogFactory.getLog(TraitSetter.class);
+    private static final Log LOG = LogFactory.getLog(TraitSetter.class);
 
     /**
      * Sets border and padding traits on areas.
@@ -82,7 +78,6 @@
         }
 
         addBorderTrait(area, bpProps, bNotFirst,
-<<<<<<< HEAD
                 CommonBorderPaddingBackground.START,
                 BorderProps.SEPARATE, Trait.BORDER_START);
 
@@ -97,22 +92,6 @@
         addBorderTrait(area, bpProps, false,
                 CommonBorderPaddingBackground.AFTER,
                 BorderProps.SEPARATE, Trait.BORDER_AFTER);
-=======
-                       CommonBorderPaddingBackground.START,
-                       BorderProps.SEPARATE, Trait.BORDER_START);
-
-        addBorderTrait(area, bpProps, bNotLast,
-                       CommonBorderPaddingBackground.END,
-                       BorderProps.SEPARATE, Trait.BORDER_END);
-
-        addBorderTrait(area, bpProps, false,
-                       CommonBorderPaddingBackground.BEFORE,
-                       BorderProps.SEPARATE, Trait.BORDER_BEFORE);
-
-        addBorderTrait(area, bpProps, false,
-                       CommonBorderPaddingBackground.AFTER,
-                       BorderProps.SEPARATE, Trait.BORDER_AFTER);
->>>>>>> 6c827ad0
     }
 
     /**
@@ -363,7 +342,7 @@
                                 + backProps.backgroundPositionHorizontal.getValue(refContext));
                     } else {
                         // TODO Area IPD has to be set for this to work
-                        log.warn("Horizontal background image positioning ignored"
+                        LOG.warn("Horizontal background image positioning ignored"
                                 + " because the IPD was not set on the area."
                                 + " (Yes, it's a bug in FOP)");
                     }
@@ -380,7 +359,7 @@
                                 + backProps.backgroundPositionVertical.getValue(refContext));
                     } else {
                         // TODO Area BPD has to be set for this to work
-                        log.warn("Vertical background image positioning ignored"
+                        LOG.warn("Vertical background image positioning ignored"
                                 + " because the BPD was not set on the area."
                                 + " (Yes, it's a bug in FOP)");
                     }
@@ -423,21 +402,15 @@
                         int imageWidthMpt = back.getImageInfo().getSize().getWidthMpt();
                         int lengthBaseValue = width - imageWidthMpt;
                         SimplePercentBaseContext simplePercentBaseContext
-<<<<<<< HEAD
                                 = new SimplePercentBaseContext(context,
                                 LengthBase.IMAGE_BACKGROUND_POSITION_HORIZONTAL,
                                 lengthBaseValue);
-=======
-                            = new SimplePercentBaseContext(context,
-                            LengthBase.IMAGE_BACKGROUND_POSITION_HORIZONTAL,
-                            lengthBaseValue);
->>>>>>> 6c827ad0
                         int horizontal = backProps.backgroundPositionHorizontal.getValue(
                                 simplePercentBaseContext);
                         back.setHoriz(horizontal);
                     } else {
                         //TODO Area IPD has to be set for this to work
-                        log.warn("Horizontal background image positioning ignored"
+                        LOG.warn("Horizontal background image positioning ignored"
                                 + " because the IPD was not set on the area."
                                 + " (Yes, it's a bug in FOP)");
                     }
@@ -453,11 +426,7 @@
                         int imageHeightMpt = back.getImageInfo().getSize().getHeightMpt();
                         int lengthBaseValue = height - imageHeightMpt;
                         SimplePercentBaseContext simplePercentBaseContext
-<<<<<<< HEAD
                                 = new SimplePercentBaseContext(context,
-=======
-                            = new SimplePercentBaseContext(context,
->>>>>>> 6c827ad0
                                 LengthBase.IMAGE_BACKGROUND_POSITION_VERTICAL,
                                 lengthBaseValue);
                         int vertical = backProps.backgroundPositionVertical.getValue(
@@ -465,7 +434,7 @@
                         back.setVertical(vertical);
                     } else {
                         //TODO Area BPD has to be set for this to work
-                        log.warn("Vertical background image positioning ignored"
+                        LOG.warn("Vertical background image positioning ignored"
                                 + " because the BPD was not set on the area."
                                 + " (Yes, it's a bug in FOP)");
                     }
@@ -558,7 +527,6 @@
      * @param spaceBefore the space-before space specifier
      * @param spaceAfter the space-after space specifier
      */
-<<<<<<< HEAD
     public static void addSpaceBeforeAfter(Area area, double adjust, MinOptMax spaceBefore,
                                            MinOptMax spaceAfter) {
         addSpaceTrait(area, Trait.SPACE_BEFORE, spaceBefore, adjust);
@@ -570,18 +538,6 @@
         int effectiveSpace = getEffectiveSpace(adjust, space);
         if (effectiveSpace != 0) {
             area.addTrait(spaceTrait, new Integer(effectiveSpace));
-=======
-    public static void addSpaceBeforeAfter(Area area, double adjust,
-            MinOptMax spaceBefore, MinOptMax spaceAfter) {
-        int space;
-        space = getEffectiveSpace(adjust, spaceBefore);
-        if (space != 0) {
-            area.addTrait(Trait.SPACE_BEFORE, new Integer(space));
-        }
-        space = getEffectiveSpace(adjust, spaceAfter);
-        if (space != 0) {
-            area.addTrait(Trait.SPACE_AFTER, new Integer(space));
->>>>>>> 6c827ad0
         }
     }
 
@@ -634,7 +590,6 @@
         }
     }
 
-<<<<<<< HEAD
     /**
      * Adds the ptr trait to the area.
      * @param area the area to set the traits on
@@ -646,8 +601,6 @@
         }
     }
 
-=======
->>>>>>> 6c827ad0
     /**
      * Sets the producer's ID as a trait on the area. This can be used to track back the
      * generating FO node.
