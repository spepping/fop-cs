--- conflicted
+++ resolved
@@ -48,7 +48,7 @@
  * an exception to this rule.)
  * This class can be extended to handle the creation and adding of the
  * inline area.
- * @asf.todo [GA] replace use of hungarian notation with normalized java naming
+ * TODO [GA] replace use of hungarian notation with normalized java naming
  */
 public abstract class LeafNodeLayoutManager extends AbstractLayoutManager
                                    implements InlineLevelLayoutManager {
@@ -281,19 +281,10 @@
 
         addKnuthElementsForBorderPaddingStart(seq);
 
-<<<<<<< HEAD
         seq.add(new KnuthInlineBox(areaInfo.ipdArea.getOpt(), alignmentContext,
                                     notifyPos(new LeafPosition(this, 0)), false));
 
         addKnuthElementsForBorderPaddingEnd(seq);
-=======
-        seq.add(new KnuthInlineBox(areaInfo.ipdArea.opt, alignmentContext,
-                                    notifyPos(new LeafPosition(this, 0)), false));
-
-        addKnuthElementsForBorderPaddingEnd(seq);
-
-        LinkedList returnList = new LinkedList();
->>>>>>> 6c827ad0
 
         setFinished(true);
         return Collections.singletonList(seq);
@@ -343,11 +334,7 @@
 
         // fobj is a fo:ExternalGraphic, fo:InstreamForeignObject,
         // fo:PageNumber or fo:PageNumberCitation
-<<<<<<< HEAD
         returnList.add(new KnuthInlineBox(areaInfo.ipdArea.getOpt(), areaInfo.alignmentContext,
-=======
-        returnList.add(new KnuthInlineBox(areaInfo.ipdArea.opt, areaInfo.alignmentContext,
->>>>>>> 6c827ad0
                                           notifyPos(new LeafPosition(this, 0)), true));
 
         addKnuthElementsForBorderPaddingEnd(returnList);
