--- conflicted
+++ resolved
@@ -19,6 +19,7 @@
 
 package org.apache.fop.layoutmgr.inline;
 
+import java.util.ArrayList;
 import java.util.LinkedList;
 import java.util.List;
 import java.util.ListIterator;
@@ -69,45 +70,22 @@
      * Number of word-spaces?
      */
     private class AreaInfo {
-<<<<<<< HEAD
-
-=======
->>>>>>> 6c827ad0
+
         private final int startIndex;
         private final int breakIndex;
         private final int wordSpaceCount;
         private int letterSpaceCount;
-<<<<<<< HEAD
         private MinOptMax areaIPD;
-=======
-        private final MinOptMax areaIPD;
->>>>>>> 6c827ad0
         private final boolean isHyphenated;
         private final boolean isSpace;
         private boolean breakOppAfter;
         private final Font font;
 
-        AreaInfo(final int startIndex,
-<<<<<<< HEAD
-                 final int breakIndex,
-                 final int wordSpaceCount,
-                 final int letterSpaceCount,
-                 final MinOptMax areaIPD,
-                 final boolean isHyphenated,
-                 final boolean isSpace,
-                 final boolean breakOppAfter,
-                 final Font font) {
+        AreaInfo(                                                // CSOK: ParameterNumber
+                int startIndex, int breakIndex, int wordSpaceCount, int letterSpaceCount,
+                MinOptMax areaIPD, boolean isHyphenated, boolean isSpace, boolean breakOppAfter,
+                Font font) {
             assert startIndex <= breakIndex;
-=======
-                        final int breakIndex,
-                        final int wordSpaceCount,
-                        final int letterSpaceCount,
-                        final MinOptMax areaIPD,
-                        final boolean isHyphenated,
-                        final boolean isSpace,
-                        final boolean breakOppAfter,
-                        final Font font) {
->>>>>>> 6c827ad0
             this.startIndex = startIndex;
             this.breakIndex = breakIndex;
             this.wordSpaceCount = wordSpaceCount;
@@ -119,21 +97,8 @@
             this.font = font;
         }
 
-<<<<<<< HEAD
         private int getCharLength() {
             return breakIndex - startIndex;
-=======
-        public String toString() {
-            return "[ lscnt=" + this.letterSpaceCount
-                + ", wscnt=" + this.wordSpaceCount
-                + ", ipd=" + this.areaIPD.toString()
-                + ", sidx=" + this.startIndex
-                + ", bidx=" + this.breakIndex
-                + ", hyph=" + this.isHyphenated
-                + ", space=" + this.isSpace
-                + ", font=" + this.font
-                + "]";
->>>>>>> 6c827ad0
         }
 
         private void addToAreaIPD(MinOptMax idp) {
@@ -154,7 +119,6 @@
         }
     }
 
-<<<<<<< HEAD
     /**
      * this class stores information about changes in vecAreaInfo which are not yet applied
      */
@@ -165,16 +129,6 @@
 
         private PendingChange(final AreaInfo areaInfo, final int index) {
             this.areaInfo = areaInfo;
-=======
-    // this class stores information about changes in vecAreaInfo
-    // which are not yet applied
-    private final class PendingChange {
-        private final AreaInfo ai;
-        private final int index;
-
-        private PendingChange(final AreaInfo ai, final int index) {
-            this.ai = ai;
->>>>>>> 6c827ad0
             this.index = index;
         }
     }
@@ -185,21 +139,11 @@
     private static final Log LOG = LogFactory.getLog(TextLayoutManager.class);
 
     // Hold all possible breaks for the text in this LM's FO.
-<<<<<<< HEAD
     private final List areaInfos;
-=======
-    private final List vecAreaInfo;
->>>>>>> 6c827ad0
 
     /** Non-space characters on which we can end a line. */
     private static final String BREAK_CHARS = "-/";
 
-<<<<<<< HEAD
-=======
-    /** Used to reduce instantiation of MinOptMax with zero length. Do not modify! */
-    private static final MinOptMax ZERO_MINOPTMAX = new MinOptMax(0);
-
->>>>>>> 6c827ad0
     private final FOText foText;
 
     /**
@@ -219,21 +163,13 @@
     private MinOptMax letterSpaceIPD;
     /** size of the hyphen character glyph in current font */
     private int hyphIPD;
-<<<<<<< HEAD
-=======
-    /** 1/1 of word-spacing value */
-    private SpaceVal ws;
->>>>>>> 6c827ad0
 
     private boolean hasChanged = false;
-    private int returnedIndex = 0;
+    private int[] returnedIndices = {0, 0};
+    private int changeOffset = 0;
     private int thisStart = 0;
     private int tempStart = 0;
-<<<<<<< HEAD
     private List changeList = new LinkedList();
-=======
-    private List changeList = null;
->>>>>>> 6c827ad0
 
     private AlignmentContext alignmentContext = null;
 
@@ -256,7 +192,6 @@
      *
      * @param node The FOText object to be rendered
      */
-<<<<<<< HEAD
     public TextLayoutManager(FOText node) {
         foText = node;
         letterAdjustArray = new MinOptMax[node.length() + 1];
@@ -269,38 +204,11 @@
 
     private KnuthBox makeAuxiliaryZeroWidthBox() {
         return new KnuthInlineBox(0, null, notifyPos(new LeafPosition(this, -1)), true);
-=======
-    public TextLayoutManager(final FOText node) {
-        super();
-        this.foText = node;
-
-        this.letterAdjustArray = new MinOptMax[node.length() + 1];
-
-        this.vecAreaInfo = new java.util.ArrayList();
-    }
-
-    private KnuthPenalty makeZeroWidthPenalty(final int penaltyValue) {
-        return new KnuthPenalty(
-                0,
-                penaltyValue,
-                false,
-                this.auxiliaryPosition,
-                true);
-    }
-
-    private KnuthBox makeAuxiliaryZeroWidthBox() {
-        return new KnuthInlineBox(
-                0,
-                null,
-                this.notifyPos(new LeafPosition(this, -1)),
-                true);
->>>>>>> 6c827ad0
     }
 
     /** {@inheritDoc} */
     public void initialize() {
 
-<<<<<<< HEAD
         foText.resetBuffer();
 
         spaceFont = FontSelector.selectFontForCharacterInText(' ', foText, this);
@@ -315,22 +223,6 @@
         SpaceVal letterSpacing = SpaceVal.makeLetterSpacing(foText.getLetterSpacing());
         SpaceVal wordSpacing = SpaceVal.makeWordSpacing(foText.getWordSpacing(), letterSpacing,
                 spaceFont);
-=======
-        this.foText.resetBuffer();
-
-        this.spaceFont = FontSelector.selectFontForCharacterInText(' ', this.foText, this);
-
-        // With CID fonts, space isn't neccesary currentFontState.width(32)
-        this.spaceCharIPD = this.spaceFont.getCharWidth(' ');
-        // Use hyphenationChar property
-
-        // TODO: Use hyphen based on actual font used!
-        this.hyphIPD = this.foText.getCommonHyphenation().getHyphIPD(this.spaceFont);
-
-        final SpaceVal ls = SpaceVal.makeLetterSpacing(this.foText.getLetterSpacing());
-
-        this.ws = SpaceVal.makeWordSpacing(this.foText.getWordSpacing(), ls, this.spaceFont);
->>>>>>> 6c827ad0
 
         // letter space applies only to consecutive non-space characters,
         // while word space applies to space characters;
@@ -343,18 +235,9 @@
         // set letter space and word space dimension;
         // the default value "normal" was converted into a MinOptMax value
         // in the SpaceVal.makeWordSpacing() method
-<<<<<<< HEAD
         letterSpaceIPD = letterSpacing.getSpace();
         wordSpaceIPD = MinOptMax.getInstance(spaceCharIPD).plus(wordSpacing.getSpace());
         keepTogether = foText.getKeepTogether().getWithinLine().getEnum() == Constants.EN_ALWAYS;
-=======
-        this.letterSpaceIPD = ls.getSpace();
-        this.wordSpaceIPD = MinOptMax.add(new MinOptMax(this.spaceCharIPD), this.ws.getSpace());
-
-        this.keepTogether = this.foText.getKeepTogether().getWithinLine()
-                .getEnum() == Constants.EN_ALWAYS;
-
->>>>>>> 6c827ad0
     }
 
     /**
@@ -370,11 +253,7 @@
     public void addAreas(final PositionIterator posIter, final LayoutContext context) {
 
         // Add word areas
-<<<<<<< HEAD
         AreaInfo areaInfo;
-=======
-        AreaInfo ai;
->>>>>>> 6c827ad0
         int wordSpaceCount = 0;
         int letterSpaceCount = 0;
         int firstAreaInfoIndex = -1;
@@ -384,35 +263,23 @@
         /* On first area created, add any leading space.
          * Calculate word-space stretch value.
          */
-<<<<<<< HEAD
         AreaInfo lastAreaInfo = null;
-=======
-        AreaInfo lastAi = null;
->>>>>>> 6c827ad0
         while (posIter.hasNext()) {
             final LeafPosition tbpNext = (LeafPosition) posIter.next();
             if (tbpNext == null) {
                 continue; //Ignore elements without Positions
             }
             if (tbpNext.getLeafPos() != -1) {
-<<<<<<< HEAD
                 areaInfo = (AreaInfo) areaInfos.get(tbpNext.getLeafPos());
                 if (lastAreaInfo == null || areaInfo.font != lastAreaInfo.font) {
                     if (lastAreaInfo != null) {
                         addAreaInfoAreas(lastAreaInfo, wordSpaceCount,
-=======
-                ai = (AreaInfo) this.vecAreaInfo.get(tbpNext.getLeafPos());
-                if (lastAi == null || ai.font != lastAi.font) {
-                    if (lastAi != null) {
-                        this.addAreaInfoAreas(lastAi, wordSpaceCount,
->>>>>>> 6c827ad0
                                 letterSpaceCount, firstAreaInfoIndex,
                                 lastAreaInfoIndex, realWidth, context);
                     }
                     firstAreaInfoIndex = tbpNext.getLeafPos();
                     wordSpaceCount = 0;
                     letterSpaceCount = 0;
-<<<<<<< HEAD
                     realWidth = MinOptMax.ZERO;
                 }
                 wordSpaceCount += areaInfo.wordSpaceCount;
@@ -448,49 +315,11 @@
         for (int i = areaInfo.startIndex; i < areaInfo.breakIndex; i++) {
             MinOptMax letterAdjustment = letterAdjustArray[i + 1];
             if (letterAdjustment != null && letterAdjustment.isElastic()) {
-=======
-                    realWidth = new MinOptMax(0);
-                }
-                wordSpaceCount += ai.wordSpaceCount;
-                letterSpaceCount += ai.letterSpaceCount;
-                realWidth.add(ai.areaIPD);
-                lastAreaInfoIndex = tbpNext.getLeafPos();
-                lastAi = ai;
-            }
-        }
-        if (lastAi != null) {
-            this.addAreaInfoAreas(lastAi, wordSpaceCount, letterSpaceCount,
-                    firstAreaInfoIndex, lastAreaInfoIndex, realWidth, context);
-        }
-    }
-
-    private void addAreaInfoAreas(final AreaInfo ai, final int wordSpaceCount,
-            int letterSpaceCount, final int firstAreaInfoIndex,
-            final int lastAreaInfoIndex, final MinOptMax realWidth, final LayoutContext context) {
-
-        // TODO: These two statements (if, for) were like this before my recent
-        // changes. However, it seems as if they should use the AreaInfo from
-        // firstAreaInfoIndex.. lastAreaInfoIndex rather than just the last ai.
-        // This needs to be checked.
-        final int textLength = ai.breakIndex - ai.startIndex;
-        if (ai.letterSpaceCount == textLength && !ai.isHyphenated
-                   && context.isLastArea()) {
-            // the line ends at a character like "/" or "-";
-            // remove the letter space after the last character
-            realWidth.add(MinOptMax.multiply(this.letterSpaceIPD, -1));
-            letterSpaceCount--;
-        }
-
-        for (int i = ai.startIndex; i < ai.breakIndex; i++) {
-            final MinOptMax ladj = this.letterAdjustArray[i + 1];
-            if (ladj != null && ladj.isElastic()) {
->>>>>>> 6c827ad0
                 letterSpaceCount++;
             }
         }
 
         // add hyphenation character if the last word is hyphenated
-<<<<<<< HEAD
         if (context.isLastArea() && areaInfo.isHyphenated) {
             realWidth = realWidth.plus(hyphIPD);
         }
@@ -521,46 +350,6 @@
             wordSpaceDim += (difference - totalAdjust) / wordSpaceCount;
         }
         totalAdjust += (wordSpaceDim - wordSpaceIPD.getOpt()) * wordSpaceCount;
-=======
-        if (context.isLastArea() && ai.isHyphenated) {
-            realWidth.add(new MinOptMax(this.hyphIPD));
-        }
-
-        // Calculate adjustments
-        int difference = 0;
-        int totalAdjust = 0;
-        int wordSpaceDim = this.wordSpaceIPD.opt;
-        int letterSpaceDim = this.letterSpaceIPD.opt;
-        final double ipdAdjust = context.getIPDAdjust();
-
-        // calculate total difference between real and available width
-        if (ipdAdjust > 0.0) {
-            difference = (int) ((realWidth.max - realWidth.opt)
-                                * ipdAdjust);
-        } else {
-            difference = (int) ((realWidth.opt - realWidth.min)
-                                * ipdAdjust);
-        }
-
-        // set letter space adjustment
-        if (ipdAdjust > 0.0) {
-            letterSpaceDim
-                += (int) ((this.letterSpaceIPD.max - this.letterSpaceIPD.opt)
-                         * ipdAdjust);
-        } else  {
-            letterSpaceDim
-                += (int) ((this.letterSpaceIPD.opt - this.letterSpaceIPD.min)
-                         * ipdAdjust);
-        }
-        totalAdjust += (letterSpaceDim - this.letterSpaceIPD.opt) * letterSpaceCount;
-
-        // set word space adjustment
-        //
-        if (wordSpaceCount > 0) {
-            wordSpaceDim += (difference - totalAdjust) / wordSpaceCount;
-        }
-        totalAdjust += (wordSpaceDim - this.wordSpaceIPD.opt) * wordSpaceCount;
->>>>>>> 6c827ad0
         if (totalAdjust != difference) {
             // the applied adjustment is greater or smaller than the needed one
             TextLayoutManager.LOG
@@ -572,14 +361,8 @@
             totalAdjust = difference;
         }
 
-<<<<<<< HEAD
         TextArea textArea = new TextAreaBuilder(realWidth, totalAdjust, context, firstAreaInfoIndex,
                 lastAreaInfoIndex, context.isLastArea(), areaInfo.font).build();
-=======
-        final TextArea t = this.createTextArea(realWidth, totalAdjust, context,
-                this.wordSpaceIPD.opt - this.spaceCharIPD, firstAreaInfoIndex,
-                lastAreaInfoIndex, context.isLastArea(), ai.font);
->>>>>>> 6c827ad0
 
         // wordSpaceDim is computed in relation to wordSpaceIPD.opt
         // but the renderer needs to know the adjustment in relation
@@ -593,7 +376,6 @@
         //     = spaceCharIPD + letterSpaceAdjust +
         //       + (wordSpaceDim - spaceCharIPD -  2 * letterSpaceAdjust)
         //     = wordSpaceDim - letterSpaceAdjust
-<<<<<<< HEAD
         textArea.setTextLetterSpaceAdjust(letterSpaceDim);
         textArea.setTextWordSpaceAdjust(wordSpaceDim - spaceCharIPD
                 - 2 * textArea.getTextLetterSpaceAdjust());
@@ -720,128 +502,10 @@
                     if (isWordEnd(wordIndex)) {
                         addWord(wordStartIndex, wordIndex, wordCharLength);
                         wordStartIndex = -1;
-=======
-        t.setTextLetterSpaceAdjust(letterSpaceDim);
-        t.setTextWordSpaceAdjust(wordSpaceDim - this.spaceCharIPD
-                                 - 2 * t.getTextLetterSpaceAdjust());
-        if (context.getIPDAdjust() != 0) {
-            // add information about space width
-            t.setSpaceDifference(this.wordSpaceIPD.opt - this.spaceCharIPD
-                                 - 2 * t.getTextLetterSpaceAdjust());
-        }
-        this.parentLM.addChildArea(t);
-    }
-
-    /**
-     * Create an inline word area.
-     * This creates a TextArea and sets up the various attributes.
-     *
-     * @param width the MinOptMax width of the content
-     * @param adjust the total ipd adjustment with respect to the optimal width
-     * @param context the layout context
-     * @param spaceDiff unused
-     * @param firstIndex the index of the first AreaInfo used for the TextArea
-     * @param lastIndex the index of the last AreaInfo used for the TextArea
-     * @param isLastArea is this TextArea the last in a line?
-     * @param font Font to be used in this particular TextArea
-     * @return the new text area
-     */
-    protected TextArea createTextArea(final MinOptMax width, final int adjust,
-            final LayoutContext context, final int spaceDiff, final int firstIndex,
-            final int lastIndex, final boolean isLastArea, final Font font) {
-        TextArea textArea;
-        if (context.getIPDAdjust() == 0.0) {
-            // create just a TextArea
-            textArea = new TextArea();
-        } else {
-            // justified area: create a TextArea with extra info
-            // about potential adjustments
-            textArea = new TextArea(width.max - width.opt,
-                                    width.opt - width.min,
-                                    adjust);
-        }
-        textArea.setIPD(width.opt + adjust);
-        textArea.setBPD(font.getAscender() - font.getDescender());
-
-        textArea.setBaselineOffset(font.getAscender());
-        if (textArea.getBPD() == this.alignmentContext.getHeight()) {
-            textArea.setOffset(0);
-        } else {
-            textArea.setOffset(this.alignmentContext.getOffset());
-        }
-
-        // set the text of the TextArea, split into words and spaces
-        int wordStartIndex = -1;
-        AreaInfo areaInfo;
-        int len = 0;
-        for (int i = firstIndex; i <= lastIndex; i++) {
-            areaInfo = (AreaInfo) this.vecAreaInfo.get(i);
-            if (areaInfo.isSpace) {
-                // areaInfo stores information about spaces
-                // add the spaces - except zero-width spaces - to the TextArea
-                for (int j = areaInfo.startIndex; j < areaInfo.breakIndex; j++) {
-                    final char spaceChar = this.foText.charAt(j);
-                    if (!CharUtilities.isZeroWidthSpace(spaceChar)) {
-                        textArea.addSpace(spaceChar, 0,
-                                CharUtilities.isAdjustableSpace(spaceChar));
                     }
                 }
-            } else {
-                // areaInfo stores information about a word fragment
-                if (wordStartIndex == -1) {
-                    // here starts a new word
-                    wordStartIndex = i;
-                    len = 0;
-                }
-                len += areaInfo.breakIndex - areaInfo.startIndex;
-                if (i == lastIndex || ((AreaInfo) this.vecAreaInfo.get(i + 1)).isSpace) {
-                    // here ends a new word
-                    // add a word to the TextArea
-                    if (isLastArea
-                        && i == lastIndex
-                        && areaInfo.isHyphenated) {
-                        len++;
-                    }
-                    final StringBuffer wordChars = new StringBuffer(len);
-                    final int[] letterAdjust = new int[len];
-                    int letter = 0;
-                    for (int j = wordStartIndex; j <= i; j++) {
-                        final AreaInfo ai = (AreaInfo) this.vecAreaInfo.get(j);
-                        int lsCount = ai.letterSpaceCount;
-                        /* TODO: in Java 5, StringBuffer has an append() variant
-                         * for CharSequence, so the below iteration can be replaced
-                         * by:
-                         *  wordChars.append(this.foText, ai.startIndex,
-                         *       ai.breakIndex - ai.startIndex);
-                         */
-                        for (int ci = ai.startIndex; ci < ai.breakIndex; ci++) {
-                            wordChars.append(this.foText.charAt(ci));
-                        }
-                        for (int k = 0; k < ai.breakIndex - ai.startIndex; k++) {
-                            final MinOptMax adj = this.letterAdjustArray[ai.startIndex + k];
-                            if (letter > 0) {
-                                letterAdjust[letter] = adj == null ? 0
-                                        : adj.opt;
-                            }
-                            if (lsCount > 0) {
-                                letterAdjust[letter] += textArea.getTextLetterSpaceAdjust();
-                                lsCount--;
-                            }
-                            letter++;
-                        }
-                    }
-                    // String wordChars = new String(textArray, wordStartIndex, len);
-                    if (isLastArea
-                        && i == lastIndex
-                        && areaInfo.isHyphenated) {
-                        // add the hyphenation character
-                        wordChars.append(this.foText.getCommonHyphenation().getHyphChar(font));
->>>>>>> 6c827ad0
-                    }
-                }
-            }
-        }
-<<<<<<< HEAD
+            }
+        }
 
         private boolean isWordEnd(int areaInfoIndex) {
             return areaInfoIndex == lastIndex || getAreaInfo(areaInfoIndex + 1).isSpace;
@@ -936,21 +600,6 @@
             letterAdjustArray[index] = MinOptMax.getInstance(width);
         } else {
             letterAdjustArray[index] = letterAdjustArray[index].plus(width);
-=======
-        TraitSetter.addFontTraits(textArea, font);
-        textArea.addTrait(Trait.COLOR, this.foText.getColor());
-
-        TraitSetter.addTextDecoration(textArea, this.foText.getTextDecoration());
-
-        return textArea;
-    }
-
-    private void addToLetterAdjust(final int index, final int width) {
-        if (this.letterAdjustArray[index] == null) {
-            this.letterAdjustArray[index] = new MinOptMax(width);
-        } else {
-            this.letterAdjustArray[index].add(width);
->>>>>>> 6c827ad0
         }
     }
 
@@ -967,15 +616,9 @@
 
     /** {@inheritDoc} */
     public List getNextKnuthElements(final LayoutContext context, final int alignment) {
-<<<<<<< HEAD
         lineStartBAP = context.getLineStartBorderAndPaddingWidth();
         lineEndBAP = context.getLineEndBorderAndPaddingWidth();
         alignmentContext = context.getAlignmentContext();
-=======
-        this.lineStartBAP = context.getLineStartBorderAndPaddingWidth();
-        this.lineEndBAP = context.getLineEndBorderAndPaddingWidth();
-        this.alignmentContext = context.getAlignmentContext();
->>>>>>> 6c827ad0
 
         final List returnList = new LinkedList();
         KnuthSequence sequence = new InlineKnuthSequence();
@@ -983,7 +626,6 @@
         AreaInfo prevAreaInfo = null;
         returnList.add(sequence);
 
-<<<<<<< HEAD
         LineBreakStatus lineBreakStatus = new LineBreakStatus();
         thisStart = nextStart;
         boolean inWord = false;
@@ -995,18 +637,6 @@
             byte breakAction = keepTogether
                     ? LineBreakStatus.PROHIBITED_BREAK
                     : lineBreakStatus.nextChar(ch);
-=======
-        final LineBreakStatus lbs = new LineBreakStatus();
-        this.thisStart = this.nextStart;
-        boolean inWord = false;
-        boolean inWhitespace = false;
-        char ch = 0;
-        while (this.nextStart < this.foText.length()) {
-            ch = this.foText.charAt(this.nextStart);
-            boolean breakOpportunity = false;
-            final byte breakAction = this.keepTogether ? LineBreakStatus.PROHIBITED_BREAK
-                    : lbs.nextChar(ch);
->>>>>>> 6c827ad0
             switch (breakAction) {
                 case LineBreakStatus.COMBINING_PROHIBITED_BREAK:
                 case LineBreakStatus.PROHIBITED_BREAK:
@@ -1026,16 +656,11 @@
                         || TextLayoutManager.isSpace(ch)
                         || CharUtilities.isExplicitBreak(ch)) {
                     // this.foText.charAt(lastIndex) == CharUtilities.SOFT_HYPHEN
-<<<<<<< HEAD
                     prevAreaInfo = processWord(alignment, sequence, prevAreaInfo, ch,
-=======
-                    prevAi = this.processWord(alignment, sequence, prevAi, ch,
->>>>>>> 6c827ad0
                             breakOpportunity, true);
                 }
             } else if (inWhitespace) {
                 if (ch != CharUtilities.SPACE || breakOpportunity) {
-<<<<<<< HEAD
                     prevAreaInfo = processWhitespace(alignment, sequence, breakOpportunity);
                 }
             } else {
@@ -1047,24 +672,10 @@
                 }
                 if (breakAction == LineBreakStatus.EXPLICIT_BREAK) {
                     sequence = processLinebreak(returnList, sequence);
-=======
-                    prevAi = this.processWhitespace(alignment, sequence,
-                            breakOpportunity);
-                }
-            } else {
-                if (ai != null) {
-                    prevAi = ai;
-                    ai = this.processLeftoverAi(alignment, sequence, ai, ch,
-                            ch == CharUtilities.SPACE || breakOpportunity);
-                }
-                if (breakAction == LineBreakStatus.EXPLICIT_BREAK) {
-                    sequence = this.processLinebreak(returnList, sequence);
->>>>>>> 6c827ad0
                 }
             }
 
             if (ch == CharUtilities.SPACE
-<<<<<<< HEAD
                     && foText.getWhitespaceTreatment() == Constants.EN_PRESERVE
                     || ch == CharUtilities.NBSPACE) {
                 // preserved space or non-breaking space:
@@ -1094,47 +705,9 @@
         if (inWord) {
             processWord(alignment, sequence, prevAreaInfo, ch, false, false);
         } else if (inWhitespace) {
-            processWhitespace(alignment, sequence, true);
+            processWhitespace(alignment, sequence, !keepTogether);
         } else if (areaInfo != null) {
             processLeftoverAreaInfo(alignment, sequence, areaInfo,
-=======
-                    && this.foText.getWhitespaceTreatment() == Constants.EN_PRESERVE
-                    || ch == CharUtilities.NBSPACE) {
-                // preserved space or non-breaking space:
-                // create the AreaInfo object
-                ai = new AreaInfo(this.nextStart, this.nextStart + 1,
-                        1, 0, this.wordSpaceIPD, false, true,
-                        breakOpportunity, this.spaceFont);
-                this.thisStart = this.nextStart + 1;
-            } else if (CharUtilities.isFixedWidthSpace(ch) || CharUtilities.isZeroWidthSpace(ch)) {
-                // create the AreaInfo object
-                final Font font = FontSelector.selectFontForCharacterInText(ch,
-                        this.foText, this);
-                final MinOptMax ipd = new MinOptMax(font.getCharWidth(ch));
-                ai = new AreaInfo(this.nextStart, this.nextStart + 1,
-                        0, 0, ipd, false, true,
-                        breakOpportunity, font);
-                this.thisStart = this.nextStart + 1;
-            } else if (CharUtilities.isExplicitBreak(ch)) {
-                //mandatory break-character: only advance index
-                this.thisStart = this.nextStart + 1;
-            }
-
-            inWord = !TextLayoutManager.isSpace(ch)
-                    && !CharUtilities.isExplicitBreak(ch);
-            inWhitespace = ch == CharUtilities.SPACE
-                    && this.foText.getWhitespaceTreatment() != Constants.EN_PRESERVE;
-            this.nextStart++;
-        } // end of while
-
-        // Process any last elements
-        if (inWord) {
-            this.processWord(alignment, sequence, prevAi, ch, false, false);
-        } else if (inWhitespace) {
-            this.processWhitespace(alignment, sequence, true);
-        } else if (ai != null) {
-            this.processLeftoverAi(alignment, sequence, ai, ch,
->>>>>>> 6c827ad0
                     ch == CharUtilities.ZERO_WIDTH_SPACE);
         } else if (CharUtilities.isExplicitBreak(ch)) {
             this.processLinebreak(returnList, sequence);
@@ -1145,11 +718,7 @@
             ListUtil.removeLast(returnList);
         }
 
-<<<<<<< HEAD
         setFinished(true);
-=======
-        this.setFinished(true);
->>>>>>> 6c827ad0
         if (returnList.isEmpty()) {
             return null;
         } else {
@@ -1157,18 +726,9 @@
         }
     }
 
-<<<<<<< HEAD
     private KnuthSequence processLinebreak(List returnList, KnuthSequence sequence) {
         if (lineEndBAP != 0) {
             sequence.add(new KnuthGlue(lineEndBAP, 0, 0, auxiliaryPosition, true));
-=======
-    private KnuthSequence processLinebreak(final List returnList,
-            KnuthSequence sequence) {
-        if (this.lineEndBAP != 0) {
-            sequence.add(
-                    new KnuthGlue(this.lineEndBAP, 0, 0,
-                                  this.auxiliaryPosition, true));
->>>>>>> 6c827ad0
         }
         sequence.endSequence();
         sequence = new InlineKnuthSequence();
@@ -1176,30 +736,18 @@
         return sequence;
     }
 
-<<<<<<< HEAD
     private void processLeftoverAreaInfo(int alignment,
                                          KnuthSequence sequence, AreaInfo areaInfo,
                                          boolean breakOpportunityAfter) {
         areaInfos.add(areaInfo);
         areaInfo.breakOppAfter = breakOpportunityAfter;
         addElementsForASpace(sequence, alignment, areaInfo, areaInfos.size() - 1);
-=======
-    private AreaInfo processLeftoverAi(final int alignment,
-            final KnuthSequence sequence, AreaInfo ai, final char ch,
-            final boolean breakOpportunityAfter) {
-        this.vecAreaInfo.add(ai);
-        ai.breakOppAfter = breakOpportunityAfter;
-        this.addElementsForASpace(sequence, alignment, ai, this.vecAreaInfo.size() - 1);
-        ai = null;
-        return ai;
->>>>>>> 6c827ad0
     }
 
     private AreaInfo processWhitespace(final int alignment,
             final KnuthSequence sequence, final boolean breakOpportunity) {
         // End of whitespace
         // create the AreaInfo object
-<<<<<<< HEAD
         assert nextStart >= thisStart;
         AreaInfo areaInfo = new AreaInfo(thisStart, nextStart, nextStart - thisStart, 0,
                 wordSpaceIPD.mult(nextStart - thisStart), false, true, breakOpportunity, spaceFont);
@@ -1222,10 +770,8 @@
         while (lastIndex > 0 && foText.charAt(lastIndex - 1) == CharUtilities.SOFT_HYPHEN) {
             lastIndex--;
         }
-        final boolean endsWithHyphen = checkEndsWithHyphen
-                && foText.charAt(lastIndex) == CharUtilities.SOFT_HYPHEN;
-        Font font = FontSelector.selectFontForCharactersInText(foText, thisStart, lastIndex, foText, this);
-        int wordLength = lastIndex - thisStart;
+        Font font = FontSelector
+            .selectFontForCharactersInText(foText, thisStart, lastIndex, foText, this);
         boolean kerning = font.hasKerning();
         MinOptMax wordIPD = MinOptMax.ZERO;
         for (int i = thisStart; i < lastIndex; i++) {
@@ -1234,55 +780,15 @@
             //character width
             int charWidth = font.getCharWidth(currentChar);
             wordIPD = wordIPD.plus(charWidth);
-=======
-        AreaInfo ai = new AreaInfo(this.thisStart, this.nextStart,
-                this.nextStart - this.thisStart, 0,
-                MinOptMax.multiply(this.wordSpaceIPD, this.nextStart
-                        - this.thisStart), false, true,
-                breakOpportunity, this.spaceFont);
-        this.vecAreaInfo.add(ai);
-
-        // create the elements
-        this.addElementsForASpace(sequence, alignment, ai, this.vecAreaInfo.size() - 1);
-
-        this.thisStart = this.nextStart;
-        return ai;
-    }
-
-    private AreaInfo processWord(final int alignment, final KnuthSequence sequence,
-            AreaInfo prevAi, final char ch, final boolean breakOpportunity,
-            final boolean checkEndsWithHyphen) {
-        AreaInfo ai;
-        //Word boundary found, process widths and kerning
-        int lastIndex = this.nextStart;
-        while (lastIndex > 0
-                && this.foText.charAt(lastIndex - 1) == CharUtilities.SOFT_HYPHEN) {
-            lastIndex--;
-        }
-        final boolean endsWithHyphen = checkEndsWithHyphen
-                && this.foText.charAt(lastIndex) == CharUtilities.SOFT_HYPHEN;
-        final Font font = FontSelector
-                .selectFontForCharactersInText(this.foText,
-                        this.thisStart, lastIndex, this.foText, this);
-        final int wordLength = lastIndex - this.thisStart;
-        final boolean kerning = font.hasKerning();
-        final MinOptMax wordIPD = new MinOptMax(0);
-        for (int i = this.thisStart; i < lastIndex; i++) {
-            final char c = this.foText.charAt(i);
-
-            //character width
-            final int charWidth = font.getCharWidth(c);
-            wordIPD.add(charWidth);
->>>>>>> 6c827ad0
 
             //kerning
             if (kerning) {
                 int kern = 0;
-<<<<<<< HEAD
                 if (i > thisStart) {
                     char previousChar = foText.charAt(i - 1);
                     kern = font.getKernValue(previousChar, currentChar);
-                } else if (prevAreaInfo != null && !prevAreaInfo.isSpace && prevAreaInfo.breakIndex > 0) {
+                } else if (prevAreaInfo != null
+                           && !prevAreaInfo.isSpace && prevAreaInfo.breakIndex > 0) {
                     char previousChar = foText.charAt(prevAreaInfo.breakIndex - 1);
                     kern = font.getKernValue(previousChar, currentChar);
                 }
@@ -1292,30 +798,38 @@
                 }
             }
         }
+        boolean endsWithHyphen = checkEndsWithHyphen
+                                 && foText.charAt(lastIndex) == CharUtilities.SOFT_HYPHEN;
         if (kerning
                 && breakOpportunity
                 && !TextLayoutManager.isSpace(ch)
                 && lastIndex > 0
                 && endsWithHyphen) {
-            final int kern = font.getKernValue(foText.charAt(lastIndex - 1), ch);
+            int kern = font.getKernValue(foText.charAt(lastIndex - 1), ch);
             if (kern != 0) {
                 addToLetterAdjust(lastIndex, kern);
                 //TODO: add kern to wordIPD?
             }
         }
-        int iLetterSpaces = wordLength - 1;
-        // if there is a break opportunity and the next one
-        // is not a space, it could be used as a line end;
-        // add one more letter space, in case other text follows
-        if (breakOpportunity && !TextLayoutManager.isSpace(ch)) {
-            iLetterSpaces++;
-        }
-        assert iLetterSpaces >= 0;
-        wordIPD = wordIPD.plus(letterSpaceIPD.mult(iLetterSpaces));
+        // shy+chars at start of word: wordLength == 0 && breakOpportunity
+        // shy only characters in word: wordLength == 0 && !breakOpportunity
+        int wordLength = lastIndex - thisStart;
+        int letterSpaces = 0;
+        if (wordLength != 0) {
+            letterSpaces = wordLength - 1;
+            // if there is a break opportunity and the next one
+            // is not a space, it could be used as a line end;
+            // add one more letter space, in case other text follows
+            if (breakOpportunity && !TextLayoutManager.isSpace(ch)) {
+                letterSpaces++;
+            }
+        }
+        assert letterSpaces >= 0;
+        wordIPD = wordIPD.plus(letterSpaceIPD.mult(letterSpaces));
 
         // create the AreaInfo object
         AreaInfo areaInfo = new AreaInfo(thisStart, lastIndex, 0,
-                iLetterSpaces, wordIPD,
+                letterSpaces, wordIPD,
                 endsWithHyphen,
                 false, breakOpportunity, font);
         prevAreaInfo = areaInfo;
@@ -1327,174 +841,54 @@
         thisStart = nextStart;
 
         return prevAreaInfo;
-=======
-                if (i > this.thisStart) {
-                    final char previous = this.foText.charAt(i - 1);
-                    kern = font.getKernValue(previous, c) * font.getFontSize() / 1000;
-                } else if (prevAi != null && !prevAi.isSpace && prevAi.breakIndex > 0) {
-                    final char previous = this.foText.charAt(prevAi.breakIndex - 1);
-                    kern = font.getKernValue(previous, c) * font.getFontSize() / 1000;
-                }
-                if (kern != 0) {
-                    this.addToLetterAdjust(i, kern);
-                    wordIPD.add(kern);
-                }
-            }
-        }
-        if (kerning
-                && breakOpportunity
-                && !TextLayoutManager.isSpace(ch)
-                && lastIndex > 0
-                && endsWithHyphen) {
-            final int kern = font.getKernValue(
-                    this.foText.charAt(lastIndex - 1), ch)
-                    * font.getFontSize() / 1000;
-            if (kern != 0) {
-                this.addToLetterAdjust(lastIndex, kern);
-            }
-        }
-        int iLetterSpaces = wordLength - 1;
-        // if there is a break opportunity and the next one
-        // is not a space, it could be used as a line end;
-        // add one more letter space, in case other text follows
-        if (breakOpportunity && !TextLayoutManager.isSpace(ch)) {
-            iLetterSpaces++;
-        }
-        wordIPD.add(MinOptMax.multiply(this.letterSpaceIPD, iLetterSpaces));
-
-        // create the AreaInfo object
-        ai = new AreaInfo(this.thisStart, lastIndex, 0,
-                iLetterSpaces, wordIPD,
-                endsWithHyphen,
-                false, breakOpportunity, font);
-        prevAi = ai;
-        this.vecAreaInfo.add(ai);
-        this.tempStart = this.nextStart;
-
-        //add the elements
-        this.addElementsForAWordFragment(sequence, alignment, ai,
-                this.vecAreaInfo.size() - 1, this.letterSpaceIPD);
-        ai = null;
-        this.thisStart = this.nextStart;
-        return prevAi;
->>>>>>> 6c827ad0
     }
 
     /** {@inheritDoc} */
-    public List addALetterSpaceTo(final List oldList) {
+    public List addALetterSpaceTo(List oldList) {
+        return addALetterSpaceTo(oldList, 0);
+    }
+
+    /** {@inheritDoc} */
+    public List addALetterSpaceTo(final List oldList, int depth) {
         // old list contains only a box, or the sequence: box penalty glue box;
         // look at the Position stored in the first element in oldList
         // which is always a box
         ListIterator oldListIterator = oldList.listIterator();
-<<<<<<< HEAD
         KnuthElement knuthElement = (KnuthElement) oldListIterator.next();
-        LeafPosition pos = (LeafPosition) ((KnuthBox) knuthElement).getPosition();
-        int index = pos.getLeafPos();
+        Position pos = knuthElement.getPosition();
+        LeafPosition leafPos = (LeafPosition) pos.getPosition(depth);
+        int index = leafPos.getLeafPos();
         //element could refer to '-1' position, for non-collapsed spaces (?)
         if (index > -1) {
             AreaInfo areaInfo = getAreaInfo(index);
             areaInfo.letterSpaceCount++;
             areaInfo.addToAreaIPD(letterSpaceIPD);
             if (TextLayoutManager.BREAK_CHARS.indexOf(foText.charAt(tempStart - 1)) >= 0) {
-=======
-        final KnuthElement el = (KnuthElement)oldListIterator.next();
-        final LeafPosition pos = (LeafPosition) ((KnuthBox) el).getPosition();
-        final int idx = pos.getLeafPos();
-        //element could refer to '-1' position, for non-collapsed spaces (?)
-        if (idx > -1) {
-            final AreaInfo ai = (AreaInfo) this.vecAreaInfo.get(idx);
-            ai.letterSpaceCount++;
-            ai.areaIPD.add(this.letterSpaceIPD);
-            if (TextLayoutManager.BREAK_CHARS.indexOf(this.foText.charAt(this.tempStart - 1)) >= 0) {
->>>>>>> 6c827ad0
                 // the last character could be used as a line break
                 // append new elements to oldList
                 oldListIterator = oldList.listIterator(oldList.size());
                 oldListIterator.add(new KnuthPenalty(0, KnuthPenalty.FLAGGED_PENALTY, true,
-<<<<<<< HEAD
                         auxiliaryPosition, false));
                 oldListIterator.add(new KnuthGlue(letterSpaceIPD, auxiliaryPosition, false));
             } else if (letterSpaceIPD.isStiff()) {
                 // constant letter space: replace the box
+                // give it the unwrapped position of the replaced element
                 oldListIterator.set(new KnuthInlineBox(areaInfo.areaIPD.getOpt(),
                         alignmentContext, pos, false));
-=======
-                                                     this.auxiliaryPosition, false));
-                oldListIterator.add(new KnuthGlue(this.letterSpaceIPD.opt,
-                                           this.letterSpaceIPD.max - this.letterSpaceIPD.opt,
-                                           this.letterSpaceIPD.opt - this.letterSpaceIPD.min,
-                                           this.auxiliaryPosition, false));
-            } else if (this.letterSpaceIPD.min == this.letterSpaceIPD.max) {
-                // constant letter space: replace the box
-                oldListIterator.set(new KnuthInlineBox(ai.areaIPD.opt,
-                        this.alignmentContext, pos, false));
->>>>>>> 6c827ad0
             } else {
                 // adjustable letter space: replace the glue
                 oldListIterator.next(); // this would return the penalty element
                 oldListIterator.next(); // this would return the glue element
-<<<<<<< HEAD
                 oldListIterator.set(new KnuthGlue(letterSpaceIPD.mult(areaInfo.letterSpaceCount),
                         auxiliaryPosition, true));
-=======
-                oldListIterator
-                        .set(new KnuthGlue(
-                                ai.letterSpaceCount * this.letterSpaceIPD.opt,
-                                ai.letterSpaceCount
-                                        * (this.letterSpaceIPD.max - this.letterSpaceIPD.opt),
-                                ai.letterSpaceCount
-                                        * (this.letterSpaceIPD.opt - this.letterSpaceIPD.min),
-                                this.auxiliaryPosition, true));
->>>>>>> 6c827ad0
             }
         }
         return oldList;
     }
 
-    /**
-     * Removes the <code>AreaInfo</code> object represented by the given elements, so that it won't
-     * generate any element when <code>getChangedKnuthElements</code> is called.
-     *
-     * @param oldList the elements representing the word space
-     */
-    public void removeWordSpace(final List oldList) {
-        // find the element storing the Position whose value
-        // points to the AreaInfo object
-        final ListIterator oldListIterator = oldList.listIterator();
-        if (((KnuthElement) ((LinkedList) oldList).getFirst()).isPenalty()) {
-            // non breaking space: oldList starts with a penalty
-            oldListIterator.next();
-        }
-        if (oldList.size() > 2) {
-            // alignment is either center, start or end:
-            // the first two elements does not store the needed Position
-            oldListIterator.next();
-            oldListIterator.next();
-        }
-<<<<<<< HEAD
-        KnuthElement knuthElement = (KnuthElement) oldListIterator.next();
-        int leafValue = ((LeafPosition) knuthElement.getPosition()).getLeafPos();
-        // only the last word space can be a trailing space!
-        if (leafValue == areaInfos.size() - 1) {
-            areaInfos.remove(leafValue);
-=======
-        final int leafValue = ((LeafPosition) ((KnuthElement) oldListIterator
-                .next()).getPosition()).getLeafPos();
-        // only the last word space can be a trailing space!
-        if (leafValue == this.vecAreaInfo.size() - 1) {
-            this.vecAreaInfo.remove(leafValue);
->>>>>>> 6c827ad0
-        } else {
-            TextLayoutManager.LOG.error("trying to remove a non-trailing word space");
-        }
-    }
-
-<<<<<<< HEAD
-    /**
-     * {@inheritDoc}
-     */
+    /** {@inheritDoc} */
     public void hyphenate(Position pos, HyphContext hyphContext) {
-        AreaInfo areaInfo = getAreaInfo(((LeafPosition) pos).getLeafPos());
+        AreaInfo areaInfo = getAreaInfo(((LeafPosition) pos).getLeafPos() + changeOffset);
         int startIndex = areaInfo.startIndex;
         int stopIndex;
         boolean nothingChanged = true;
@@ -1506,29 +900,11 @@
 
             stopIndex = startIndex + hyphContext.getNextHyphPoint();
             if (hyphContext.hasMoreHyphPoints() && stopIndex <= areaInfo.breakIndex) {
-=======
-    /** {@inheritDoc} */
-    public void hyphenate(final Position pos, final HyphContext hc) {
-        final AreaInfo ai
-            = (AreaInfo) this.vecAreaInfo.get(((LeafPosition) pos).getLeafPos());
-        int startIndex = ai.startIndex;
-        int stopIndex;
-        boolean nothingChanged = true;
-        final Font font = ai.font;
-
-        while (startIndex < ai.breakIndex) {
-            final MinOptMax newIPD = new MinOptMax(0);
-            boolean hyphenFollows;
-
-            stopIndex = startIndex + hc.getNextHyphPoint();
-            if (hc.hasMoreHyphPoints() && stopIndex <= ai.breakIndex) {
->>>>>>> 6c827ad0
                 // stopIndex is the index of the first character
                 // after a hyphenation point
                 hyphenFollows = true;
             } else {
                 // there are no more hyphenation points,
-<<<<<<< HEAD
                 // or the next one is after areaInfo.breakIndex
                 hyphenFollows = false;
                 stopIndex = areaInfo.breakIndex;
@@ -1543,22 +919,6 @@
                 //if (i > startIndex) {
                 if (i < stopIndex) {
                     MinOptMax letterAdjust = letterAdjustArray[i + 1];
-=======
-                // or the next one is after ai.breakIndex
-                hyphenFollows = false;
-                stopIndex = ai.breakIndex;
-            }
-
-            hc.updateOffset(stopIndex - startIndex);
-
-            //log.info("Word: " + new String(textArray, startIndex, stopIndex - startIndex));
-            for (int i = startIndex; i < stopIndex; i++) {
-                final char c = this.foText.charAt(i);
-                newIPD.add(new MinOptMax(font.getCharWidth(c)));
-                //if (i > startIndex) {
-                if (i < stopIndex) {
-                    MinOptMax la = this.letterAdjustArray[i + 1];
->>>>>>> 6c827ad0
                     if (i == stopIndex - 1 && hyphenFollows) {
                         //the letter adjust here needs to be handled further down during
                         //element generation because it depends on hyph/no-hyph condition
@@ -1571,8 +931,9 @@
             }
 
             // add letter spaces
-<<<<<<< HEAD
-            boolean isWordEnd = stopIndex == areaInfo.breakIndex && areaInfo.letterSpaceCount < areaInfo.getCharLength();
+            boolean isWordEnd
+                = stopIndex == areaInfo.breakIndex
+                && areaInfo.letterSpaceCount < areaInfo.getCharLength();
             int letterSpaceCount = isWordEnd ? stopIndex - startIndex - 1 : stopIndex - startIndex;
 
             assert letterSpaceCount >= 0;
@@ -1582,60 +943,61 @@
                 // the new AreaInfo object is not equal to the old one
                 changeList.add(new PendingChange(new AreaInfo(startIndex, stopIndex, 0,
                         letterSpaceCount, newIPD, hyphenFollows, false, false, font),
-=======
-            final boolean isWordEnd
-                = stopIndex == ai.breakIndex
-                && ai.letterSpaceCount < ai.breakIndex - ai.startIndex;
-            newIPD.add(MinOptMax.multiply(this.letterSpaceIPD,
-                                          (isWordEnd
-                                           ? stopIndex - startIndex - 1
-                                           : stopIndex - startIndex)));
-
-            if (!(nothingChanged
-                  && stopIndex == ai.breakIndex
-                  && !hyphenFollows)) {
-                // the new AreaInfo object is not equal to the old one
-                if (this.changeList == null) {
-                    this.changeList = new LinkedList();
-                }
-                this.changeList.add(new PendingChange(new AreaInfo(
-                        startIndex, stopIndex, 0,
-                        (isWordEnd ? stopIndex - startIndex - 1
-                                : stopIndex - startIndex), newIPD,
-                        hyphenFollows, false, false, font),
->>>>>>> 6c827ad0
-                        ((LeafPosition) pos).getLeafPos()));
+                        ((LeafPosition) pos).getLeafPos() + changeOffset));
                 nothingChanged = false;
             }
             startIndex = stopIndex;
         }
-<<<<<<< HEAD
         hasChanged |= !nothingChanged;
-=======
-        this.hasChanged = (this.hasChanged || !nothingChanged);
->>>>>>> 6c827ad0
     }
 
     /** {@inheritDoc} */
     public boolean applyChanges(final List oldList) {
-<<<<<<< HEAD
+        return applyChanges(oldList, 0);
+    }
+
+    /** {@inheritDoc} */
+    public boolean applyChanges(final List oldList, int depth) {
+
+        // make sure the LM appears unfinished in between this call
+        // and the next call to getChangedKnuthElements()
         setFinished(false);
 
+        if (oldList.isEmpty()) {
+            return false;
+        }
+
+        // Find the first and last positions in oldList that point to an AreaInfo
+        // (i.e. getLeafPos() != -1)
+        LeafPosition startPos = null, endPos = null;
+        ListIterator oldListIter;
+        for (oldListIter = oldList.listIterator(); oldListIter.hasNext();) {
+            Position pos = ((KnuthElement) oldListIter.next()).getPosition();
+            startPos = (LeafPosition) pos.getPosition(depth);
+            if (startPos != null && startPos.getLeafPos() != -1) {
+                break;
+            }
+        }
+        for (oldListIter = oldList.listIterator(oldList.size()); oldListIter.hasPrevious();) {
+            Position pos = ((KnuthElement) oldListIter.previous()).getPosition();
+            endPos = (LeafPosition) pos.getPosition(depth);
+            if (endPos != null && endPos.getLeafPos() != -1) {
+                break;
+            }
+        }
+
+        // set start/end index, taking into account any offset due to
+        // changes applied to previous paragraphs
+        returnedIndices[0] = (startPos != null ? startPos.getLeafPos() : -1) + changeOffset;
+        returnedIndices[1] = (endPos != null ? endPos.getLeafPos() : -1) + changeOffset;
+
+        int areaInfosAdded = 0;
+        int areaInfosRemoved = 0;
+
         if (!changeList.isEmpty()) {
-=======
-        this.setFinished(false);
-
-        if (this.changeList != null && !this.changeList.isEmpty()) {
->>>>>>> 6c827ad0
-            int areaInfosAdded = 0;
-            int areaInfosRemoved = 0;
             int oldIndex = -1, changeIndex;
             PendingChange currChange;
-<<<<<<< HEAD
             ListIterator changeListIterator = changeList.listIterator();
-=======
-            final ListIterator changeListIterator = this.changeList.listIterator();
->>>>>>> 6c827ad0
             while (changeListIterator.hasNext()) {
                 currChange = (PendingChange) changeListIterator.next();
                 if (currChange.index == oldIndex) {
@@ -1646,80 +1008,47 @@
                     areaInfosAdded++;
                     oldIndex = currChange.index;
                     changeIndex = currChange.index + areaInfosAdded - areaInfosRemoved;
-<<<<<<< HEAD
                     areaInfos.remove(changeIndex);
                 }
                 areaInfos.add(changeIndex, currChange.areaInfo);
-=======
-                    this.vecAreaInfo.remove(changeIndex);
-                }
-                this.vecAreaInfo.add(changeIndex, currChange.ai);
->>>>>>> 6c827ad0
-            }
-            this.changeList.clear();
-        }
-
-<<<<<<< HEAD
-        returnedIndex = 0;
+            }
+            changeList.clear();
+        }
+
+        // increase the end index for getChangedKnuthElements()
+        returnedIndices[1] += (areaInfosAdded - areaInfosRemoved);
+        // increase offset to use for subsequent paragraphs
+        changeOffset += (areaInfosAdded - areaInfosRemoved);
+
         return hasChanged;
     }
 
     /** {@inheritDoc} */
     public List getChangedKnuthElements(final List oldList, final int alignment) {
         if (isFinished()) {
-=======
-        this.returnedIndex = 0;
-        return this.hasChanged;
-    }
-
-    /** {@inheritDoc} */
-    public List getChangedKnuthElements(final List oldList,
-                                              final int alignment) {
-        if (this.isFinished()) {
->>>>>>> 6c827ad0
             return null;
         }
 
         final LinkedList returnList = new LinkedList();
 
-<<<<<<< HEAD
-        while (returnedIndex < areaInfos.size()) {
-            AreaInfo areaInfo = getAreaInfo(returnedIndex);
+        for (; returnedIndices[0] <= returnedIndices[1]; returnedIndices[0]++) {
+            AreaInfo areaInfo = getAreaInfo(returnedIndices[0]);
             if (areaInfo.wordSpaceCount == 0) {
                 // areaInfo refers either to a word or a word fragment
-                addElementsForAWordFragment(returnList, alignment, areaInfo, returnedIndex);
+                addElementsForAWordFragment(returnList, alignment, areaInfo, returnedIndices[0]);
             } else {
                 // areaInfo refers to a space
-                addElementsForASpace(returnList, alignment, areaInfo, returnedIndex);
-            }
-            returnedIndex++;
-        }
-        setFinished(true);
-=======
-        while (this.returnedIndex < this.vecAreaInfo.size()) {
-            final AreaInfo ai = (AreaInfo) this.vecAreaInfo.get(this.returnedIndex);
-            if (ai.wordSpaceCount == 0) {
-                // ai refers either to a word or a word fragment
-                this.addElementsForAWordFragment(returnList, alignment, ai,
-                        this.returnedIndex, this.letterSpaceIPD);
-            } else {
-                // ai refers to a space
-                this.addElementsForASpace(returnList, alignment, ai, this.returnedIndex);
-            }
-            this.returnedIndex++;
-        } // end of while
-        this.setFinished(true);
->>>>>>> 6c827ad0
+                addElementsForASpace(returnList, alignment, areaInfo, returnedIndices[0]);
+            }
+        }
+        setFinished(returnedIndices[0] == areaInfos.size() - 1);
         //ElementListObserver.observe(returnList, "text-changed", null);
         return returnList;
     }
 
-<<<<<<< HEAD
-    /**
-     * {@inheritDoc}
-     */
+    /** {@inheritDoc} */
     public String getWordChars(Position pos) {
-        int leafValue = ((LeafPosition) pos).getLeafPos();
+        int leafValue = ((LeafPosition) pos).getLeafPos() + changeOffset;
         if (leafValue != -1) {
             AreaInfo areaInfo = getAreaInfo(leafValue);
             StringBuffer buffer = new StringBuffer(areaInfo.getCharLength());
@@ -1737,31 +1066,10 @@
         LeafPosition mainPosition = new LeafPosition(this, leafValue);
 
         if (!areaInfo.breakOppAfter) {
-=======
-    /** {@inheritDoc} */
-    public void getWordChars(final StringBuffer sbChars, final Position pos) {
-        final int leafValue = ((LeafPosition) pos).getLeafPos();
-        if (leafValue != -1) {
-            final AreaInfo ai = (AreaInfo) this.vecAreaInfo.get(leafValue);
-            for (int i = ai.startIndex; i < ai.breakIndex; ++i) {
-                sbChars.append(this.foText.charAt(i));
-            }
-        }
-    }
-
-    private void addElementsForASpace(final List baseList,
-                                      final int alignment,
-                                      final AreaInfo ai,
-                                      final int leafValue) {
-        final LeafPosition mainPosition = new LeafPosition(this, leafValue);
-
-        if (!ai.breakOppAfter) {
->>>>>>> 6c827ad0
             // a non-breaking space
             if (alignment == Constants.EN_JUSTIFY) {
                 // the space can stretch and shrink, and must be preserved
                 // when starting a line
-<<<<<<< HEAD
                 baseList.add(makeAuxiliaryZeroWidthBox());
                 baseList.add(makeZeroWidthPenalty(KnuthElement.INFINITE));
                 baseList.add(new KnuthGlue(areaInfo.areaIPD, mainPosition, false));
@@ -1775,11 +1083,13 @@
             if (foText.charAt(areaInfo.startIndex) != CharUtilities.SPACE
                     || foText.getWhitespaceTreatment() == Constants.EN_PRESERVE) {
                 // a breaking space that needs to be preserved
-                baseList.addAll(getElementsForBreakingSpace(alignment, areaInfo, auxiliaryPosition, 0,
+                baseList
+                    .addAll(getElementsForBreakingSpace(alignment, areaInfo, auxiliaryPosition, 0,
                         mainPosition, areaInfo.areaIPD.getOpt(), true));
             } else {
                 // a (possible block) of breaking spaces
-                baseList.addAll(getElementsForBreakingSpace(alignment, areaInfo, mainPosition,
+                baseList
+                    .addAll(getElementsForBreakingSpace(alignment, areaInfo, mainPosition,
                         areaInfo.areaIPD.getOpt(), auxiliaryPosition, 0, false));
             }
         }
@@ -1813,17 +1123,31 @@
             // if the second element is chosen as a line break these elements
             // add a constant amount of stretch at the end of a line, otherwise
             // they don't add any stretch
+            KnuthGlue g;
             if (skipZeroCheck || lineStartBAP != 0 || lineEndBAP != 0) {
-                elements.add(new KnuthGlue(lineEndBAP, 3 * LineLayoutManager.DEFAULT_SPACE_WIDTH, 0, auxiliaryPosition, false));
+                g = new KnuthGlue
+                    (lineEndBAP,
+                     3 * LineLayoutManager.DEFAULT_SPACE_WIDTH, 0, auxiliaryPosition, false);
+                elements.add(g);
                 elements.add(makeZeroWidthPenalty(0));
-                elements.add(new KnuthGlue(p2WidthOffset - (lineStartBAP + lineEndBAP), -3 * LineLayoutManager.DEFAULT_SPACE_WIDTH, 0, pos2, false));
+                g = new KnuthGlue
+                    (p2WidthOffset - (lineStartBAP + lineEndBAP),
+                     -3 * LineLayoutManager.DEFAULT_SPACE_WIDTH, 0, pos2, false);
+                elements.add(g);
                 elements.add(makeAuxiliaryZeroWidthBox());
                 elements.add(makeZeroWidthPenalty(KnuthElement.INFINITE));
-                elements.add(new KnuthGlue(lineStartBAP + p3WidthOffset, 0, 0, pos3, false));
+                g = new KnuthGlue(lineStartBAP + p3WidthOffset, 0, 0, pos3, false);
+                elements.add(g);
             } else {
-                elements.add(new KnuthGlue(0, 3 * LineLayoutManager.DEFAULT_SPACE_WIDTH, 0, auxiliaryPosition, false));
+                g = new KnuthGlue
+                    (0,
+                     3 * LineLayoutManager.DEFAULT_SPACE_WIDTH, 0, auxiliaryPosition, false);
+                elements.add(g);
                 elements.add(makeZeroWidthPenalty(0));
-                elements.add(new KnuthGlue(areaInfo.areaIPD.getOpt(), -3 * LineLayoutManager.DEFAULT_SPACE_WIDTH, 0, pos2, false));
+                g = new KnuthGlue
+                    (areaInfo.areaIPD.getOpt(),
+                     -3 * LineLayoutManager.DEFAULT_SPACE_WIDTH, 0, pos2, false);
+                elements.add(g);
             }
             break;
 
@@ -1843,9 +1167,10 @@
         return elements;
     }
 
-    private List getElementsForJustifiedText(AreaInfo areaInfo, Position pos2, int p2WidthOffset,
-                                             Position pos3, int p3WidthOffset, boolean skipZeroCheck,
-                                             int shrinkability) {
+    private List getElementsForJustifiedText
+        (AreaInfo areaInfo, Position pos2, int p2WidthOffset,
+         Position pos3, int p3WidthOffset, boolean skipZeroCheck,
+         int shrinkability) {
 
         int stretchability = areaInfo.areaIPD.getStretch();
 
@@ -1868,150 +1193,14 @@
     private void addElementsForAWordFragment(List baseList, int alignment, AreaInfo areaInfo,
                                              int leafValue) {
         LeafPosition mainPosition = new LeafPosition(this, leafValue);
-=======
-                baseList.add(this.makeAuxiliaryZeroWidthBox());
-                baseList.add(this.makeZeroWidthPenalty(KnuthElement.INFINITE));
-                baseList.add(new KnuthGlue(ai.areaIPD.opt, ai.areaIPD.max - ai.areaIPD.opt,
-                        ai.areaIPD.opt - ai.areaIPD.min, mainPosition, false));
-            } else {
-                // the space does not need to stretch or shrink, and must be
-                // preserved when starting a line
-                baseList.add(new KnuthInlineBox(ai.areaIPD.opt, null,
-                        mainPosition, true));
-            }
-        } else {
-            if (this.foText.charAt(ai.startIndex) != CharUtilities.SPACE
-                    || this.foText.getWhitespaceTreatment() == Constants.EN_PRESERVE) {
-                // a breaking space that needs to be preserved
-                this.addElementsForBreakingSpace(baseList, alignment, ai,
-                                this.auxiliaryPosition, 0, mainPosition,
-                                ai.areaIPD.opt, true);
-            } else {
-                // a (possible block) of breaking spaces
-                this.addElementsForBreakingSpace(baseList, alignment, ai,
-                                mainPosition, ai.areaIPD.opt,
-                                this.auxiliaryPosition, 0, false);
-            }
-        }
-    }
-
-    private void addElementsForBreakingSpace(final List baseList,
-            final int alignment, final AreaInfo ai, final Position pos2,
-            final int p2WidthOffset, final Position pos3,
-            final int p3WidthOffset, final boolean skipZeroCheck) {
-        switch (alignment) {
-        case EN_CENTER:
-            // centered text:
-            // if the second element is chosen as a line break these elements
-            // add a constant amount of stretch at the end of a line and at the
-            // beginning of the next one, otherwise they don't add any stretch
-            baseList.add(new KnuthGlue(this.lineEndBAP,
-                    3 * LineLayoutManager.DEFAULT_SPACE_WIDTH, 0,
-                    this.auxiliaryPosition, false));
-            baseList.add(this.makeZeroWidthPenalty(0));
-            baseList.add(new KnuthGlue(p2WidthOffset
-                    - (this.lineStartBAP + this.lineEndBAP), -6
-                    * LineLayoutManager.DEFAULT_SPACE_WIDTH, 0, pos2, false));
-            baseList.add(this.makeAuxiliaryZeroWidthBox());
-            baseList.add(this.makeZeroWidthPenalty(KnuthElement.INFINITE));
-            baseList.add(new KnuthGlue(this.lineStartBAP + p3WidthOffset,
-                    3 * LineLayoutManager.DEFAULT_SPACE_WIDTH, 0, pos3, false));
-            break;
-
-        case EN_START: // fall through
-        case EN_END:
-            // left- or right-aligned text:
-            // if the second element is chosen as a line break these elements
-            // add a constant amount of stretch at the end of a line, otherwise
-            // they don't add any stretch
-            if (skipZeroCheck || this.lineStartBAP != 0 || this.lineEndBAP != 0) {
-                baseList.add(new KnuthGlue(this.lineEndBAP,
-                        3 * LineLayoutManager.DEFAULT_SPACE_WIDTH, 0,
-                        this.auxiliaryPosition, false));
-                baseList.add(this.makeZeroWidthPenalty(0));
-                baseList.add(new KnuthGlue(p2WidthOffset
-                                - (this.lineStartBAP + this.lineEndBAP), -3
-                                * LineLayoutManager.DEFAULT_SPACE_WIDTH, 0,
-                                pos2, false));
-                baseList.add(this.makeAuxiliaryZeroWidthBox());
-                baseList.add(this.makeZeroWidthPenalty(KnuthElement.INFINITE));
-                baseList.add(new KnuthGlue(this.lineStartBAP + p3WidthOffset,
-                        0, 0, pos3, false));
-            } else {
-                baseList.add(new KnuthGlue(0,
-                        3 * LineLayoutManager.DEFAULT_SPACE_WIDTH, 0,
-                        this.auxiliaryPosition, false));
-                baseList.add(this.makeZeroWidthPenalty(0));
-                baseList.add(new KnuthGlue(ai.areaIPD.opt, -3
-                                * LineLayoutManager.DEFAULT_SPACE_WIDTH, 0,
-                                pos2, false));
-            }
-            break;
-
-        case EN_JUSTIFY:
-            // justified text:
-            // the stretch and shrink depends on the space width
-            if (skipZeroCheck || this.lineStartBAP != 0 || this.lineEndBAP != 0) {
-                baseList.add(new KnuthGlue(this.lineEndBAP, 0, 0,
-                        this.auxiliaryPosition, false));
-                baseList.add(this.makeZeroWidthPenalty(0));
-                baseList.add(new KnuthGlue(p2WidthOffset
-                        - (this.lineStartBAP + this.lineEndBAP), ai.areaIPD.max
-                        - ai.areaIPD.opt, ai.areaIPD.opt - ai.areaIPD.min,
-                        pos2, false));
-                baseList.add(this.makeAuxiliaryZeroWidthBox());
-                baseList.add(this.makeZeroWidthPenalty(KnuthElement.INFINITE));
-                baseList.add(new KnuthGlue(this.lineStartBAP + p3WidthOffset,
-                        0, 0, pos3, false));
-            } else {
-                baseList.add(new KnuthGlue(ai.areaIPD.opt, ai.areaIPD.max
-                        - ai.areaIPD.opt, ai.areaIPD.opt - ai.areaIPD.min,
-                        pos2, false));
-            }
-            break;
-
-        default:
-            // last line justified, the other lines unjustified:
-            // use only the space stretch
-            if (skipZeroCheck || this.lineStartBAP != 0 || this.lineEndBAP != 0) {
-                baseList.add(new KnuthGlue(this.lineEndBAP, 0, 0,
-                        this.auxiliaryPosition, false));
-                baseList.add(this.makeZeroWidthPenalty(0));
-                baseList.add(new KnuthGlue(p2WidthOffset
-                        - (this.lineStartBAP + this.lineEndBAP), ai.areaIPD.max
-                        - ai.areaIPD.opt, 0, pos2, false));
-                baseList.add(this.makeAuxiliaryZeroWidthBox());
-                baseList.add(this.makeZeroWidthPenalty(KnuthElement.INFINITE));
-                baseList.add(new KnuthGlue(this.lineStartBAP + p3WidthOffset,
-                        0, 0, pos3, false));
-            } else {
-                baseList.add(new KnuthGlue(ai.areaIPD.opt, ai.areaIPD.max
-                        - ai.areaIPD.opt, 0, pos2, false));
-            }
-        }
-    }
-
-    private void addElementsForAWordFragment(final List baseList,
-                                             final int alignment,
-                                             final AreaInfo ai,
-                                             final int leafValue,
-                                             final MinOptMax letterSpaceWidth) {
-
-        final LeafPosition mainPosition = new LeafPosition(this, leafValue);
->>>>>>> 6c827ad0
 
         // if the last character of the word fragment is '-' or '/',
         // the fragment could end a line; in this case, it loses one
         // of its letter spaces;
-<<<<<<< HEAD
         boolean suppressibleLetterSpace = areaInfo.breakOppAfter && !areaInfo.isHyphenated;
-=======
-        final boolean suppressibleLetterSpace = ai.breakOppAfter && !ai.isHyphenated;
->>>>>>> 6c827ad0
 
         if (letterSpaceIPD.isStiff()) {
             // constant letter spacing
-<<<<<<< HEAD
             baseList.add(new KnuthInlineBox(suppressibleLetterSpace
                     ? areaInfo.areaIPD.getOpt() - letterSpaceIPD.getOpt()
                     : areaInfo.areaIPD.getOpt(),
@@ -2028,35 +1217,10 @@
             baseList.add(new KnuthGlue(letterSpaceIPD.mult(unsuppressibleLetterSpaces),
                     auxiliaryPosition, true));
             baseList.add(makeAuxiliaryZeroWidthBox());
-=======
-            baseList.add(new KnuthInlineBox(
-                        suppressibleLetterSpace
-                                ? ai.areaIPD.opt - letterSpaceWidth.opt
-                                : ai.areaIPD.opt,
-                        this.alignmentContext,
-                        this.notifyPos(mainPosition), false));
-        } else {
-            // adjustable letter spacing
-            final int unsuppressibleLetterSpaces
-                = suppressibleLetterSpace ? ai.letterSpaceCount - 1 : ai.letterSpaceCount;
-            baseList.add
-                (new KnuthInlineBox(ai.areaIPD.opt
-                        - ai.letterSpaceCount * letterSpaceWidth.opt,
-                        this.alignmentContext,
-                        this.notifyPos(mainPosition), false));
-            baseList.add(this.makeZeroWidthPenalty(KnuthElement.INFINITE));
-            baseList.add
-                (new KnuthGlue(unsuppressibleLetterSpaces * letterSpaceWidth.opt,
-                        unsuppressibleLetterSpaces * (letterSpaceWidth.max - letterSpaceWidth.opt),
-                        unsuppressibleLetterSpaces * (letterSpaceWidth.opt - letterSpaceWidth.min),
-                        this.auxiliaryPosition, true));
-            baseList.add(this.makeAuxiliaryZeroWidthBox());
->>>>>>> 6c827ad0
         }
 
         // extra-elements if the word fragment is the end of a syllable,
         // or it ends with a character that can be used as a line break
-<<<<<<< HEAD
         if (areaInfo.isHyphenated) {
             MinOptMax widthIfNoBreakOccurs = null;
             if (areaInfo.breakIndex < foText.length()) {
@@ -2064,31 +1228,16 @@
                 widthIfNoBreakOccurs = letterAdjustArray[areaInfo.breakIndex];
             }
             //if (areaInfo.breakIndex)
-=======
-        if (ai.isHyphenated) {
-            MinOptMax widthIfNoBreakOccurs = null;
-            if (ai.breakIndex < this.foText.length()) {
-                //Add in kerning in no-break condition
-                widthIfNoBreakOccurs = this.letterAdjustArray[ai.breakIndex];
-            }
-            //if (ai.breakIndex)
->>>>>>> 6c827ad0
 
             // the word fragment ends at the end of a syllable:
             // if a break occurs the content width increases,
             // otherwise nothing happens
-<<<<<<< HEAD
             addElementsForAHyphen(baseList, alignment, hyphIPD, widthIfNoBreakOccurs,
                     areaInfo.breakOppAfter && areaInfo.isHyphenated);
-=======
-            this.addElementsForAHyphen(baseList, alignment, this.hyphIPD,
-                    widthIfNoBreakOccurs, ai.breakOppAfter && ai.isHyphenated);
->>>>>>> 6c827ad0
         } else if (suppressibleLetterSpace) {
             // the word fragment ends with a character that acts as a hyphen
             // if a break occurs the width does not increase,
             // otherwise there is one more letter space
-<<<<<<< HEAD
             addElementsForAHyphen(baseList, alignment, 0, letterSpaceIPD, true);
         }
     }
@@ -2098,28 +1247,11 @@
 
         if (widthIfNoBreakOccurs == null) {
             widthIfNoBreakOccurs = MinOptMax.ZERO;
-=======
-            this.addElementsForAHyphen(baseList, alignment, 0, letterSpaceWidth, true);
-        }
-    }
-
-    // static final int SOFT_HYPHEN_PENALTY = KnuthPenalty.FLAGGED_PENALTY / 10;
-    private static final int SOFT_HYPHEN_PENALTY = 1;
-
-    private void addElementsForAHyphen(final List baseList,
-                                       final int alignment,
-                                       final int widthIfBreakOccurs,
-                                       MinOptMax widthIfNoBreakOccurs,
-                                       final boolean unflagged) {
-        if (widthIfNoBreakOccurs == null) {
-            widthIfNoBreakOccurs = TextLayoutManager.ZERO_MINOPTMAX;
->>>>>>> 6c827ad0
         }
 
         switch (alignment) {
         case EN_CENTER:
             // centered text:
-<<<<<<< HEAD
             baseList.add(makeZeroWidthPenalty(KnuthElement.INFINITE));
             baseList.add(new KnuthGlue(lineEndBAP, 3 * LineLayoutManager.DEFAULT_SPACE_WIDTH, 0,
                     auxiliaryPosition, true));
@@ -2165,64 +1297,12 @@
                 baseList.add(new KnuthGlue(widthIfNoBreakOccurs.getOpt(),
                         -3 * LineLayoutManager.DEFAULT_SPACE_WIDTH, 0,
                         auxiliaryPosition, false));
-=======
-            baseList.add(this.makeZeroWidthPenalty(KnuthElement.INFINITE));
-            baseList.add(new KnuthGlue(this.lineEndBAP,
-                    3 * LineLayoutManager.DEFAULT_SPACE_WIDTH, 0,
-                    this.auxiliaryPosition, true));
-            baseList.add(new KnuthPenalty(this.hyphIPD,
-                    unflagged ? TextLayoutManager.SOFT_HYPHEN_PENALTY
-                            : KnuthPenalty.FLAGGED_PENALTY, !unflagged,
-                    this.auxiliaryPosition, false));
-            baseList.add(new KnuthGlue(-(this.lineEndBAP + this.lineStartBAP),
-                    -6 * LineLayoutManager.DEFAULT_SPACE_WIDTH, 0,
-                    this.auxiliaryPosition, false));
-            baseList.add(this.makeAuxiliaryZeroWidthBox());
-            baseList.add(this.makeZeroWidthPenalty(KnuthElement.INFINITE));
-            baseList.add(new KnuthGlue(this.lineStartBAP,
-                    3 * LineLayoutManager.DEFAULT_SPACE_WIDTH, 0,
-                    this.auxiliaryPosition, true));
-            break;
-
-        case EN_START  : // fall through
-        case EN_END    :
-            // left- or right-aligned text:
-            if (this.lineStartBAP != 0 || this.lineEndBAP != 0) {
-                baseList.add(this.makeZeroWidthPenalty(KnuthElement.INFINITE));
-                baseList.add(new KnuthGlue(this.lineEndBAP,
-                        3 * LineLayoutManager.DEFAULT_SPACE_WIDTH, 0,
-                        this.auxiliaryPosition, false));
-                baseList.add(new KnuthPenalty(widthIfBreakOccurs,
-                        unflagged ? TextLayoutManager.SOFT_HYPHEN_PENALTY
-                                : KnuthPenalty.FLAGGED_PENALTY, !unflagged,
-                        this.auxiliaryPosition, false));
-                baseList.add(new KnuthGlue(widthIfNoBreakOccurs.opt
-                        - (this.lineStartBAP + this.lineEndBAP), -3
-                        * LineLayoutManager.DEFAULT_SPACE_WIDTH, 0,
-                        this.auxiliaryPosition, false));
-                baseList.add(this.makeAuxiliaryZeroWidthBox());
-                baseList.add(this.makeZeroWidthPenalty(KnuthElement.INFINITE));
-                baseList.add(new KnuthGlue(this.lineStartBAP, 0, 0,
-                                   this.auxiliaryPosition, false));
-            } else {
-                baseList.add(this.makeZeroWidthPenalty(KnuthElement.INFINITE));
-                baseList.add(new KnuthGlue(0, 3 * LineLayoutManager.DEFAULT_SPACE_WIDTH, 0,
-                            this.auxiliaryPosition, false));
-                baseList.add(new KnuthPenalty(widthIfBreakOccurs,
-                        unflagged ? TextLayoutManager.SOFT_HYPHEN_PENALTY
-                                : KnuthPenalty.FLAGGED_PENALTY, !unflagged,
-                        this.auxiliaryPosition, false));
-                baseList.add(new KnuthGlue(widthIfNoBreakOccurs.opt,
-                            -3 * LineLayoutManager.DEFAULT_SPACE_WIDTH, 0,
-                            this.auxiliaryPosition, false));
->>>>>>> 6c827ad0
             }
             break;
 
         default:
             // justified text, or last line justified:
             // just a flagged penalty
-<<<<<<< HEAD
             if (lineStartBAP != 0 || lineEndBAP != 0) {
                 baseList.add(makeZeroWidthPenalty(KnuthElement.INFINITE));
                 baseList.add(new KnuthGlue(lineEndBAP, 0, 0, auxiliaryPosition, false));
@@ -2246,57 +1326,15 @@
                 baseList.add(makeZeroWidthPenalty(KnuthElement.INFINITE));
                 baseList.add(new KnuthGlue(lineStartBAP, 0, 0,
                         auxiliaryPosition, false));
-=======
-            if (this.lineStartBAP != 0 || this.lineEndBAP != 0) {
-                baseList.add(this.makeZeroWidthPenalty(KnuthElement.INFINITE));
-                baseList.add(new KnuthGlue(this.lineEndBAP, 0, 0,
-                                   this.auxiliaryPosition, false));
-                baseList.add(new KnuthPenalty(widthIfBreakOccurs,
-                        unflagged ? TextLayoutManager.SOFT_HYPHEN_PENALTY
-                                : KnuthPenalty.FLAGGED_PENALTY, !unflagged,
-                        this.auxiliaryPosition, false));
-                // extra elements representing a letter space that is suppressed
-                // if a break occurs
-                if (widthIfNoBreakOccurs.min != 0
-                    || widthIfNoBreakOccurs.max != 0) {
-                    baseList
-                            .add(new KnuthGlue(widthIfNoBreakOccurs.opt
-                                    - (this.lineStartBAP + this.lineEndBAP),
-                                    widthIfNoBreakOccurs.max
-                                            - widthIfNoBreakOccurs.opt,
-                                    widthIfNoBreakOccurs.opt
-                                            - widthIfNoBreakOccurs.min,
-                                    this.auxiliaryPosition, false));
-                } else {
-                    baseList.add(new KnuthGlue(-(this.lineStartBAP + this.lineEndBAP), 0, 0,
-                                       this.auxiliaryPosition, false));
-                }
-                baseList.add(this.makeAuxiliaryZeroWidthBox());
-                baseList.add(this.makeZeroWidthPenalty(KnuthElement.INFINITE));
-                baseList.add(new KnuthGlue(this.lineStartBAP, 0, 0,
-                                   this.auxiliaryPosition, false));
->>>>>>> 6c827ad0
             } else {
                 baseList.add(new KnuthPenalty(widthIfBreakOccurs,
                         unflagged ? TextLayoutManager.SOFT_HYPHEN_PENALTY
                                 : KnuthPenalty.FLAGGED_PENALTY, !unflagged,
-<<<<<<< HEAD
                                 auxiliaryPosition, false));
                 // extra elements representing a letter space that is suppressed
                 // if a break occurs
                 if (widthIfNoBreakOccurs.isNonZero()) {
                     baseList.add(new KnuthGlue(widthIfNoBreakOccurs, auxiliaryPosition, false));
-=======
-                        this.auxiliaryPosition, false));
-                // extra elements representing a letter space that is suppressed
-                // if a break occurs
-                if (widthIfNoBreakOccurs.min != 0
-                    || widthIfNoBreakOccurs.max != 0) {
-                    baseList.add(new KnuthGlue(widthIfNoBreakOccurs.opt,
-                                widthIfNoBreakOccurs.max - widthIfNoBreakOccurs.opt,
-                                widthIfNoBreakOccurs.opt - widthIfNoBreakOccurs.min,
-                                this.auxiliaryPosition, false));
->>>>>>> 6c827ad0
                 }
             }
         }
