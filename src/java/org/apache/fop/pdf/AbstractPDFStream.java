/*
 * Licensed to the Apache Software Foundation (ASF) under one or more
 * contributor license agreements.  See the NOTICE file distributed with
 * this work for additional information regarding copyright ownership.
 * The ASF licenses this file to You under the Apache License, Version 2.0
 * (the "License"); you may not use this file except in compliance with
 * the License.  You may obtain a copy of the License at
 *
 *      http://www.apache.org/licenses/LICENSE-2.0
 *
 * Unless required by applicable law or agreed to in writing, software
 * distributed under the License is distributed on an "AS IS" BASIS,
 * WITHOUT WARRANTIES OR CONDITIONS OF ANY KIND, either express or implied.
 * See the License for the specific language governing permissions and
 * limitations under the License.
 */

/* $Id$ */

package org.apache.fop.pdf;

import java.io.IOException;
import java.io.OutputStream;
import java.io.Writer;

import org.apache.commons.io.output.CountingOutputStream;

import org.apache.fop.util.CloseBlockerOutputStream;

/**
 * This is an abstract base class for PDF streams.
 */
public abstract class AbstractPDFStream extends PDFDictionary {

    /** The filters that should be applied */
    private PDFFilterList filters;

    /**
     * Constructor for AbstractPDFStream.
     */
    public AbstractPDFStream() {
        super();
    }

    /**
     * Sets up the default filters for this stream if they haven't been set
     * from outside.
     */
    protected void setupFilterList() {
        addDefaultFilter(PDFFilterList.DEFAULT_FILTER);
        prepareImplicitFilters();
        getDocument().applyEncryption(this);
    }

    /**
     * Adds the default filter to the filter list if the filter list hasn't been initialized, yet.
     * @param filterName the name of the default filter to use
     */
    protected void addDefaultFilter(String filterName) {
        if (!getFilterList().isInitialized()) {
            getFilterList().addDefaultFilters(
                getDocumentSafely().getFilterMap(),
<<<<<<< HEAD
                getDefaultFilterName());
=======
                filterName);
>>>>>>> 6c827ad0
        }
    }

    /**
     * Returns the name of a suitable filter for this PDF object.
     *
     * @return the default filter
     * @see PDFFilterList
     */
    protected String getDefaultFilterName() {
        return PDFFilterList.DEFAULT_FILTER;
    }

    /**
     * Returns the associated filter list.
     * @return the filter list
     */
    public PDFFilterList getFilterList() {
        if (this.filters == null) {
            if (getDocument() == null) {
                this.filters = new PDFFilterList();
            } else {
                this.filters = new PDFFilterList(getDocument().isEncryptionActive());
            }
            boolean hasFilterEntries = (get("Filter") != null);
            if (hasFilterEntries) {
                this.filters.setDisableAllFilters(true);
            }
        }
        return this.filters;
    }

    /**
     * Returns a value that hints at the size of the encoded stream. This is
     * used to optimize buffer allocation so fewer buffer reallocations are
     * necessary.
     * @return an estimated size (0 if no hint can be given)
     * @throws IOException in case of an I/O problem
     */
    protected abstract int getSizeHint() throws IOException;

    /**
     * Sends the raw stream data to the target OutputStream.
     * @param out OutputStream to write to
     * @throws IOException In case of an I/O problem
     */
    protected abstract void outputRawStreamData(OutputStream out)
            throws IOException;

    /**
     * Output just the stream data enclosed by stream/endstream markers
     * @param encodedStream already encoded/filtered stream to write
     * @param out OutputStream to write to
     * @return int number of bytes written
     * @throws IOException in case of an I/O problem
     */
    protected int outputStreamData(StreamCache encodedStream, OutputStream out) throws IOException {
        int length = 0;
        byte[] p = encode("stream\n");
        out.write(p);
        length += p.length;

        encodedStream.outputContents(out);
        length += encodedStream.getSize();

        p = encode("\nendstream");
        out.write(p);
        length += p.length;
        return length;
    }

    /**
     * Encodes the raw data stream for output to a PDF file.
     * @return the encoded stream
     * @throws IOException in case of an I/O problem
     */
    protected StreamCache encodeStream() throws IOException {
        //Allocate a temporary buffer to find out the size of the encoded stream
        final StreamCache encodedStream = StreamCacheFactory.getInstance().
                createStreamCache(getSizeHint());
        OutputStream filteredOutput
                = getFilterList().applyFilters(encodedStream.getOutputStream());
        outputRawStreamData(filteredOutput);
        filteredOutput.flush();
        filteredOutput.close();
        return encodedStream;
    }

    /**
     * Encodes and writes a stream directly to an OutputStream. The length of
     * the stream, in this case, is set on a PDFNumber object that has to be
     * prepared beforehand.
     * @param out OutputStream to write to
     * @param refLength PDFNumber object to receive the stream length
     * @return number of bytes written (header and trailer included)
     * @throws IOException in case of an I/O problem
     */
    protected int encodeAndWriteStream(OutputStream out, PDFNumber refLength)
                throws IOException {
        int bytesWritten = 0;
        //Stream header
        byte[] buf = encode("stream\n");
        out.write(buf);
        bytesWritten += buf.length;

        //Stream contents
        CloseBlockerOutputStream cbout = new CloseBlockerOutputStream(out);
        CountingOutputStream cout = new CountingOutputStream(cbout);
        OutputStream filteredOutput = getFilterList().applyFilters(cout);
        outputRawStreamData(filteredOutput);
        filteredOutput.close();
        refLength.setNumber(new Integer(cout.getCount()));
        bytesWritten += cout.getCount();

        //Stream trailer
        buf = encode("\nendstream");
        out.write(buf);
        bytesWritten += buf.length;

        return bytesWritten;
    }

    /**
     * Overload the base object method so we don't have to copy
     * byte arrays around so much
     * {@inheritDoc}
     */
    protected int output(OutputStream stream) throws IOException {
        setupFilterList();

        CountingOutputStream cout = new CountingOutputStream(stream);
        Writer writer = PDFDocument.getWriterFor(cout);
        writer.write(getObjectID());
        //int length = 0;

        StreamCache encodedStream = null;
        PDFNumber refLength = null;
        final Object lengthEntry;
        if (getDocument().isEncodingOnTheFly()) {
            refLength = new PDFNumber();
            getDocumentSafely().registerObject(refLength);
            lengthEntry = refLength;
        } else {
            encodedStream = encodeStream();
            lengthEntry = new Integer(encodedStream.getSize() + 1);
        }

        populateStreamDict(lengthEntry);
        writeDictionary(cout, writer);

        //Send encoded stream to target OutputStream
        writer.flush();
        if (encodedStream == null) {
            encodeAndWriteStream(cout, refLength);
        } else {
            outputStreamData(encodedStream, cout);
            encodedStream.clear(); //Encoded stream can now be discarded
        }

        writer.write("\nendobj\n");
        writer.flush();
        return cout.getCount();
    }

    /**
     * Populates the dictionary with all necessary entries for the stream.
     * Override this method if you need additional entries.
     * @param lengthEntry value for the /Length entry
     */
    protected void populateStreamDict(Object lengthEntry) {
        put("Length", lengthEntry);
        if (!getFilterList().isDisableAllFilters()) {
            getFilterList().putFilterDictEntries(this);
        }
    }

    /**
     * Prepares implicit filters (such as the DCTFilter for JPEG images). You
     * must make sure that the appropriate filters are in the filter list at
     * the right places.
     */
    protected void prepareImplicitFilters() {
        //nop: No default implicit filters
    }

}<|MERGE_RESOLUTION|>--- conflicted
+++ resolved
@@ -47,25 +47,13 @@
      * from outside.
      */
     protected void setupFilterList() {
-        addDefaultFilter(PDFFilterList.DEFAULT_FILTER);
-        prepareImplicitFilters();
-        getDocument().applyEncryption(this);
-    }
-
-    /**
-     * Adds the default filter to the filter list if the filter list hasn't been initialized, yet.
-     * @param filterName the name of the default filter to use
-     */
-    protected void addDefaultFilter(String filterName) {
         if (!getFilterList().isInitialized()) {
             getFilterList().addDefaultFilters(
                 getDocumentSafely().getFilterMap(),
-<<<<<<< HEAD
                 getDefaultFilterName());
-=======
-                filterName);
->>>>>>> 6c827ad0
-        }
+        }
+        prepareImplicitFilters();
+        getDocument().applyEncryption(this);
     }
 
     /**
@@ -203,7 +191,7 @@
         StreamCache encodedStream = null;
         PDFNumber refLength = null;
         final Object lengthEntry;
-        if (getDocument().isEncodingOnTheFly()) {
+        if (isEncodingOnTheFly()) {
             refLength = new PDFNumber();
             getDocumentSafely().registerObject(refLength);
             lengthEntry = refLength;
@@ -230,6 +218,15 @@
     }
 
     /**
+     * Indicates whether encoding may happen without buffering the encoded data. If this method
+     * returns true, the /Length entry will be an indirect object, a direct object otherwise.
+     * @return true if encoding should happen "on the fly"
+     */
+    protected boolean isEncodingOnTheFly() {
+        return getDocument().isEncodingOnTheFly();
+    }
+
+    /**
      * Populates the dictionary with all necessary entries for the stream.
      * Override this method if you need additional entries.
      * @param lengthEntry value for the /Length entry
