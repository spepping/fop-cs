--- conflicted
+++ resolved
@@ -19,12 +19,15 @@
 
 package org.apache.fop.fonts;
 
-import java.util.Collection;
+import java.util.ArrayList;
 import java.util.Collections;
-import java.util.Iterator;
+import java.util.HashMap;
+import java.util.HashSet;
 import java.util.List;
 import java.util.Map;
 import java.util.Set;
+import java.util.SortedSet;
+import java.util.TreeSet;
 
 import org.apache.commons.logging.Log;
 import org.apache.commons.logging.LogFactory;
@@ -41,29 +44,29 @@
 public class FontInfo {
 
     /** logging instance */
-    protected static Log log = LogFactory.getLog(FontInfo.class);
+    protected static final Log log = LogFactory.getLog(FontInfo.class);
 
     /** Map containing fonts that have been used */
-    private Map/*<String,FontMetrics>*/ usedFonts = null; //(String = font key)
+    private Map<String, Typeface> usedFonts = null; //(String = font key)
 
     /** look up a font-triplet to find a font-name */
-    private Map/*<FontTriplet,String>*/ triplets = null; //(String = font key)
+    private Map<FontTriplet, String> triplets = null; //(String = font key)
 
     /** look up a font-triplet to find its priority
      *  (only used inside addFontProperties()) */
-    private Map/*<FontTriplet,Integer>*/ tripletPriorities = null; //Map<FontTriplet,Integer>
+    private Map<FontTriplet, Integer> tripletPriorities = null; //Map<FontTriplet,Integer>
 
     /** look up a font-name to get a font (that implements FontMetrics at least) */
-    private Map/*<String,FontMetrics>*/ fonts = null; //(String = font key)
+    private Map<String, Typeface> fonts = null; //(String = font key)
 
     /**
      *  a collection of missing fonts; used to make sure the user gets
      *  a warning for a missing font only once (not every time the font is used)
      */
-    private Set/*<FontTriplet>*/ loggedFontKeys = null;
+    private Set<FontTriplet> loggedFontKeys = null;
 
     /** Cache for Font instances. */
-    private Map/*<FontTriplet, Map>*/ fontInstanceCache = null;
+    private Map<FontTriplet, Map<Integer, Font>> fontInstanceCache = null;
 
     /** Event listener for font events */
     private FontEventListener eventListener = null;
@@ -72,10 +75,10 @@
      * Main constructor
      */
     public FontInfo() {
-        this.triplets = new java.util.HashMap/*<FontTriplet, String>*/();
-        this.tripletPriorities = new java.util.HashMap/*<FontTriplet, Integer>*/();
-        this.fonts = new java.util.HashMap/*<String, FontMetrics>*/();
-        this.usedFonts = new java.util.HashMap/*<String,FontMetrics>*/();
+        this.triplets = new HashMap<FontTriplet, String>();
+        this.tripletPriorities = new HashMap<FontTriplet, Integer>();
+        this.fonts = new HashMap<String, Typeface>();
+        this.usedFonts = new HashMap<String, Typeface>();
     }
 
     /**
@@ -135,10 +138,10 @@
         if (log.isDebugEnabled()) {
             log.debug("Registering: " + triplet + " under " + internalFontKey);
         }
-        String oldName = (String)triplets.get(triplet);
+        String oldName = triplets.get(triplet);
         int newPriority = triplet.getPriority();
         if (oldName != null) {
-            int oldPriority = ((Integer)tripletPriorities.get(triplet)).intValue();
+            int oldPriority = tripletPriorities.get(triplet).intValue();
             if (oldPriority < newPriority) {
                 logDuplicateFont(triplet, false, oldName, oldPriority,
                             internalFontKey, newPriority);
@@ -168,9 +171,9 @@
         if (log.isDebugEnabled()) {
             log.debug(triplet
                     + (replacing ? ": Replacing " : ": Not replacing ")
-                    + ((FontMetrics)fonts.get(triplets.get(triplet))).getFullName()
+                    + fonts.get(triplets.get(triplet)).getFullName()
                     + " (priority=" + oldPriority + ") by "
-                    + ((FontMetrics)fonts.get(newKey)).getFullName()
+                    + fonts.get(newKey).getFullName()
                     + " (priority=" + newPriority + ")");
         }
     }
@@ -186,7 +189,7 @@
         if (metrics instanceof Typeface) {
             ((Typeface)metrics).setEventListener(this.eventListener);
         }
-        this.fonts.put(internalFontKey, metrics);
+        this.fonts.put(internalFontKey, (Typeface)metrics);
     }
 
     /**
@@ -258,7 +261,6 @@
             internalFontKey = getInternalFontKey(key);
         }
 
-<<<<<<< HEAD
         // fallback 2: try the same font-family with default style and try to adjust weight
         if (internalFontKey == null && style != Font.STYLE_NORMAL) {
             key = findAdjustWeight(family, Font.STYLE_NORMAL, weight);
@@ -267,33 +269,6 @@
             }
         }
 
-=======
-        if (internalFontKey == null && weight != Font.WEIGHT_NORMAL) {
-            int diffWeight = (Font.WEIGHT_NORMAL - weight) / 100;
-            int direction = diffWeight > 0 ? 1 : -1;
-            int tryWeight = weight;
-            while (tryWeight != Font.WEIGHT_NORMAL) {
-                tryWeight += 100 * direction;
-                key = createFontKey(family, style, weight);
-                internalFontKey = getInternalFontKey(key);
-                if (internalFontKey == null) {
-                    key = createFontKey(family, Font.STYLE_NORMAL, weight);
-                    internalFontKey = getInternalFontKey(key);
-                }
-                if (internalFontKey != null) {
-                    break;
-                }
-            }
-        }
-
-        // fallback 2: try the same font-family with default style and weight
-        /* obsolete: replaced by the loop above
-        if (internalFontKey == null) {
-            key = createFontKey(family, Font.STYLE_NORMAL, Font.WEIGHT_NORMAL);
-            internalFontKey = getInternalFontKey(key);
-        }*/
-
->>>>>>> 6c827ad0
         // fallback 3: try any family with original style/weight
         if (internalFontKey == null) {
             return fuzzyFontLookup("any", style, weight, startKey, false);
@@ -320,9 +295,9 @@
         usedFonts.put(internalName, fonts.get(internalName));
     }
 
-    private Map/*<FontTriplet,Map<Integer,Font>>*/ getFontInstanceCache() {
+    private Map<FontTriplet, Map<Integer, Font>> getFontInstanceCache() {
         if (fontInstanceCache == null) {
-            fontInstanceCache = new java.util.HashMap/*<FontTriplet, Map<Integer,Font>>*/();
+            fontInstanceCache = new HashMap<FontTriplet, Map<Integer, Font>>();
         }
         return fontInstanceCache;
     }
@@ -335,14 +310,14 @@
      * @return the requested Font instance
      */
     public Font getFontInstance(FontTriplet triplet, int fontSize) {
-        Map/*<Integer,Font>*/ sizes
-            = (Map/*<Integer,Font>*/)getFontInstanceCache().get(triplet);
+        Map<Integer, Font> sizes
+            = getFontInstanceCache().get(triplet);
         if (sizes == null) {
-            sizes = new java.util.HashMap/*<Integer,Font>*/();
+            sizes = new HashMap<Integer, Font>();
             getFontInstanceCache().put(triplet, sizes);
         }
         Integer size = new Integer(fontSize);
-        Font font = (Font)sizes.get(size);
+        Font font = sizes.get(size);
         if (font == null) {
             String fontKey = getInternalFontKey(triplet);
             useFont(fontKey);
@@ -353,11 +328,9 @@
         return font;
     }
 
-    private List/*<FontTriplet>*/ getTripletsForName(String fontName) {
-        List/*<FontTriplet>*/ matchedTriplets = new java.util.ArrayList/*<FontTriplet>*/();
-        Iterator it = triplets.keySet().iterator();
-        while (it.hasNext()) {
-            FontTriplet triplet = (FontTriplet)it.next();
+    private List<FontTriplet> getTripletsForName(String fontName) {
+        List<FontTriplet> matchedTriplets = new ArrayList<FontTriplet>();
+        for (FontTriplet triplet : triplets.keySet()) {
             String tripletName = triplet.getName();
             if (tripletName.toLowerCase().equals(fontName.toLowerCase())) {
                 matchedTriplets.add(triplet);
@@ -379,11 +352,9 @@
         int awtFontWeight = awtFont.isBold() ? Font.WEIGHT_BOLD : Font.WEIGHT_NORMAL;
 
         FontTriplet matchedTriplet = null;
-        List/*<FontTriplet>*/ triplets = getTripletsForName(awtFontName);
+        List<FontTriplet> triplets = getTripletsForName(awtFontName);
         if (!triplets.isEmpty()) {
-            Iterator it = triplets.iterator();
-            while (it.hasNext()) {
-                FontTriplet triplet = (FontTriplet)it.next();
+            for (FontTriplet triplet : triplets) {
                 boolean styleMatched = triplet.getStyle().equals(awtFontStyle);
                 boolean weightMatched = triplet.getWeight() == awtFontWeight;
                 if (styleMatched && weightMatched) {
@@ -421,9 +392,9 @@
         return fontLookup(family, style, weight, true);
     }
 
-    private List/*<FontTriplet>*/ fontLookup(String[] families, String style,
+    private List<FontTriplet> fontLookup(String[] families, String style,
             int weight, boolean substitutable) {
-        List/*<FontTriplet>*/ matchingTriplets = new java.util.ArrayList/*<FontTriplet>*/();
+        List<FontTriplet> matchingTriplets = new ArrayList<FontTriplet>();
         FontTriplet triplet = null;
         for (int i = 0; i < families.length; i++) {
             triplet = fontLookup(families[i], style, weight, substitutable);
@@ -454,7 +425,7 @@
         }
 
         // try matching without substitutions
-        List/*<FontTriplet>*/ matchedTriplets = fontLookup(families, style, weight, false);
+        List<FontTriplet> matchedTriplets = fontLookup(families, style, weight, false);
 
         // if there are no matching font triplets found try with substitutions
         if (matchedTriplets.size() == 0) {
@@ -482,9 +453,9 @@
         return fontTriplets;
     }
 
-    private Set/*<FontTriplet>*/ getLoggedFontKeys() {
+    private Set<FontTriplet> getLoggedFontKeys() {
         if (loggedFontKeys == null) {
-            loggedFontKeys = new java.util.HashSet/*<FontTriplet>*/();
+            loggedFontKeys = new HashSet<FontTriplet>();
         }
         return loggedFontKeys;
     }
@@ -572,7 +543,7 @@
      * @return the associated internal key or null, if not found
      */
     public String getInternalFontKey(FontTriplet triplet) {
-        return (String)triplets.get(triplet);
+        return triplets.get(triplet);
     }
 
     /**
@@ -591,15 +562,15 @@
      * Gets a Map of all registered fonts.
      * @return a read-only Map with font key/FontMetrics pairs
      */
-    public Map/*<String,FontMetrics>*/ getFonts() {
-        return java.util.Collections.unmodifiableMap(this.fonts);
+    public Map<String, Typeface> getFonts() {
+        return Collections.unmodifiableMap(this.fonts);
     }
 
     /**
      * Gets a Map of all registered font triplets.
      * @return a Map with FontTriplet/font key pairs
      */
-    public Map/*<FontTriplet,String>*/ getFontTriplets() {
+    public Map<FontTriplet, String> getFontTriplets() {
         return this.triplets;
     }
 
@@ -609,7 +580,7 @@
      * This is for embedded font or creating a list of used fonts.
      * @return a read-only Map with font key/FontMetrics pairs
      */
-    public Map/*<String,FontMetrics>*/ getUsedFonts() {
+    public Map<String, Typeface> getUsedFonts() {
         return this.usedFonts;
     }
 
@@ -619,7 +590,7 @@
      * @return font metrics
      */
     public FontMetrics getMetricsFor(String fontName) {
-        FontMetrics metrics = (FontMetrics)fonts.get(fontName);
+        Typeface metrics = fonts.get(fontName);
         usedFonts.put(fontName, metrics);
         return metrics;
     }
@@ -629,10 +600,9 @@
      * @param fontName The font name we are looking for
      * @return A list of matching font triplets
      */
-    public List/*<FontTriplet>*/ getTripletsFor(String fontName) {
-        List/*<FontTriplet>*/ foundTriplets = new java.util.ArrayList();
-        for (Iterator iter = triplets.entrySet().iterator(); iter.hasNext();) {
-            Map.Entry tripletEntry = (Map.Entry) iter.next();
+    public List<FontTriplet> getTripletsFor(String fontName) {
+        List<FontTriplet> foundTriplets = new ArrayList<FontTriplet> ();
+        for (Map.Entry<FontTriplet, String> tripletEntry : triplets.entrySet()) {
             if (fontName.equals((tripletEntry.getValue()))) {
                 foundTriplets.add(tripletEntry.getKey());
             }
@@ -648,10 +618,10 @@
      * @return The first triplet for the given font name
      */
     public FontTriplet getTripletFor(String fontName) {
-        List/*<FontTriplet>*/ foundTriplets = getTripletsFor(fontName);
+        List<FontTriplet> foundTriplets = getTripletsFor(fontName);
         if (foundTriplets.size() > 0) {
             Collections.sort(foundTriplets);
-            return (FontTriplet)foundTriplets.get(0);
+            return foundTriplets.get(0);
         }
         return null;
     }
@@ -700,18 +670,17 @@
     /**
      * {@inheritDoc}
      */
+    @Override
     public String toString() {
-        Collection entries = new java.util.TreeSet();
-        Iterator iter = this.triplets.keySet().iterator();
-        while (iter.hasNext()) {
-            FontTriplet triplet = (FontTriplet)iter.next();
+        SortedSet<String> entries = new TreeSet<String>();
+        for (FontTriplet triplet : this.triplets.keySet()) {
             String key = getInternalFontKey(triplet);
             FontMetrics metrics = getMetricsFor(key);
             entries.add(triplet.toString() + " -> " + key + " -> " + metrics.getFontName() + "\n");
         }
         StringBuffer stringBuffer = new StringBuffer();
-        for (iter = entries.iterator(); iter.hasNext();) {
-            stringBuffer.append(iter.next());
+        for (String str : entries) {
+            stringBuffer.append(str);
         }
         return stringBuffer.toString();
     }
