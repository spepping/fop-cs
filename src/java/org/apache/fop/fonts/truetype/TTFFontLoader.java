--- conflicted
+++ resolved
@@ -170,13 +170,9 @@
         if (useKerning) {
             copyKerning(ttf, isCid);
         }
-<<<<<<< HEAD
         if (useAdvanced) {
             copyAdvanced(ttf);
         }
-        if (this.embedded && ttf.isEmbeddable()) {
-            returnFont.setEmbedFileName(this.fontFileURI);
-=======
         if (this.embedded) {
             if (ttf.isEmbeddable()) {
                 returnFont.setEmbedFileName(this.fontFileURI);
@@ -185,7 +181,6 @@
                         + " licensing restriction.";
                 throw new RuntimeException(msg);
             }
->>>>>>> b3a6a460
         }
     }
 
