--- conflicted
+++ resolved
@@ -53,17 +53,12 @@
         PercentBaseContext pageHeightContext = getPageHeightContext(LengthBase.CUSTOM_BASE);
         PercentBaseContext neighbourContext;
         Rectangle vpRect;
-<<<<<<< HEAD
 
         // [TBD] WRITING MODE ALERT
         switch ( getWritingMode().getEnumValue() ) {
         default:
         case Constants.EN_LR_TB:
         case Constants.EN_RL_TB:
-=======
-        if (layoutMaster.getWritingMode() == EN_LR_TB
-                || layoutMaster.getWritingMode() == EN_RL_TB) {
->>>>>>> 2ca4fdd3
             neighbourContext = pageWidthContext;
             vpRect = new Rectangle(0, reldims.bpd - getExtent().getValue(pageHeightContext)
                                    , reldims.ipd, getExtent().getValue(pageHeightContext));
