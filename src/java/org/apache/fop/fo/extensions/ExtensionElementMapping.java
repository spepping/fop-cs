/*
 * Licensed to the Apache Software Foundation (ASF) under one or more
 * contributor license agreements.  See the NOTICE file distributed with
 * this work for additional information regarding copyright ownership.
 * The ASF licenses this file to You under the Apache License, Version 2.0
 * (the "License"); you may not use this file except in compliance with
 * the License.  You may obtain a copy of the License at
 *
 *      http://www.apache.org/licenses/LICENSE-2.0
 *
 * Unless required by applicable law or agreed to in writing, software
 * distributed under the License is distributed on an "AS IS" BASIS,
 * WITHOUT WARRANTIES OR CONDITIONS OF ANY KIND, either express or implied.
 * See the License for the specific language governing permissions and
 * limitations under the License.
 */

/* $Id$ */

package org.apache.fop.fo.extensions;

import java.util.HashMap;
import java.util.Set;

import org.apache.xmlgraphics.util.QName;

import org.apache.fop.fo.ElementMapping;
import org.apache.fop.fo.FONode;
import org.apache.fop.fo.UnknownXMLObj;
import org.apache.fop.fo.extensions.destination.Destination;

/**
 * Element mapping for FOP's proprietary extension to XSL-FO.
 */
public class ExtensionElementMapping extends ElementMapping {

    /** The FOP extension namespace URI */
    public static final String URI = "http://xmlgraphics.apache.org/fop/extensions";

    private static final Set propertyAttributes = new java.util.HashSet();

    static {
        //These are FOP's standard extension properties (fox:*)
        propertyAttributes.add("block-progression-unit");
        propertyAttributes.add("widow-content-limit");
        propertyAttributes.add("orphan-content-limit");
        propertyAttributes.add("internal-destination");
        propertyAttributes.add("disable-column-balancing");
<<<<<<< HEAD
        //These are FOP's extension properties for accessibility
        propertyAttributes.add("alt-text");
=======
>>>>>>> 6c827ad0
    }

    /**
     * Constructor.
     */
    public ExtensionElementMapping() {
        namespaceURI = URI;
    }

    /**
     * Initialize the data structures.
     */
    protected void initialize() {
        if (foObjs == null) {
            foObjs = new HashMap();
            foObjs.put("outline", new UnknownXMLObj.Maker(URI));
            foObjs.put("label", new UnknownXMLObj.Maker(URI));
            foObjs.put("destination", new DestinationMaker());
            foObjs.put("external-document", new ExternalDocumentMaker());
        }
    }

    static class DestinationMaker extends ElementMapping.Maker {
        public FONode make(FONode parent) {
            return new Destination(parent);
        }
    }

    static class ExternalDocumentMaker extends ElementMapping.Maker {
        public FONode make(FONode parent) {
            return new ExternalDocument(parent);
        }
    }

    /** {@inheritDoc} */
    public String getStandardPrefix() {
        return "fox";
    }

    /** {@inheritDoc} */
    public boolean isAttributeProperty(QName attributeName) {
        if (!URI.equals(attributeName.getNamespaceURI())) {
            throw new IllegalArgumentException("The namespace URIs don't match");
        }
        return propertyAttributes.contains(attributeName.getLocalName());
    }

}<|MERGE_RESOLUTION|>--- conflicted
+++ resolved
@@ -37,20 +37,18 @@
     /** The FOP extension namespace URI */
     public static final String URI = "http://xmlgraphics.apache.org/fop/extensions";
 
-    private static final Set propertyAttributes = new java.util.HashSet();
+    private static final Set<String> PROPERTY_ATTRIBUTES
+        = new java.util.HashSet<String>();
 
     static {
         //These are FOP's standard extension properties (fox:*)
-        propertyAttributes.add("block-progression-unit");
-        propertyAttributes.add("widow-content-limit");
-        propertyAttributes.add("orphan-content-limit");
-        propertyAttributes.add("internal-destination");
-        propertyAttributes.add("disable-column-balancing");
-<<<<<<< HEAD
+        PROPERTY_ATTRIBUTES.add("block-progression-unit");
+        PROPERTY_ATTRIBUTES.add("widow-content-limit");
+        PROPERTY_ATTRIBUTES.add("orphan-content-limit");
+        PROPERTY_ATTRIBUTES.add("internal-destination");
+        PROPERTY_ATTRIBUTES.add("disable-column-balancing");
         //These are FOP's extension properties for accessibility
-        propertyAttributes.add("alt-text");
-=======
->>>>>>> 6c827ad0
+        PROPERTY_ATTRIBUTES.add("alt-text");
     }
 
     /**
@@ -65,7 +63,7 @@
      */
     protected void initialize() {
         if (foObjs == null) {
-            foObjs = new HashMap();
+            foObjs = new HashMap<String, Maker>();
             foObjs.put("outline", new UnknownXMLObj.Maker(URI));
             foObjs.put("label", new UnknownXMLObj.Maker(URI));
             foObjs.put("destination", new DestinationMaker());
@@ -95,7 +93,7 @@
         if (!URI.equals(attributeName.getNamespaceURI())) {
             throw new IllegalArgumentException("The namespace URIs don't match");
         }
-        return propertyAttributes.contains(attributeName.getLocalName());
+        return PROPERTY_ATTRIBUTES.contains(attributeName.getLocalName());
     }
 
 }