/*
 * Licensed to the Apache Software Foundation (ASF) under one or more
 * contributor license agreements.  See the NOTICE file distributed with
 * this work for additional information regarding copyright ownership.
 * The ASF licenses this file to You under the Apache License, Version 2.0
 * (the "License"); you may not use this file except in compliance with
 * the License.  You may obtain a copy of the License at
 *
 *      http://www.apache.org/licenses/LICENSE-2.0
 *
 * Unless required by applicable law or agreed to in writing, software
 * distributed under the License is distributed on an "AS IS" BASIS,
 * WITHOUT WARRANTIES OR CONDITIONS OF ANY KIND, either express or implied.
 * See the License for the specific language governing permissions and
 * limitations under the License.
 */

/* $Id$ */

package org.apache.fop.fo.properties;

import org.apache.fop.fo.FObj;
import org.apache.fop.fo.PropertyList;

/**
 * Superclass for properties that wrap a character value
 * @asf.todo convert character value to int in order to denote unicode scalar value
 * instead of a single UTF-16 code element
 */
public final class CharacterProperty extends Property {

    /**
     * Inner class for creating instances of CharacterProperty
     */
    public static class Maker extends PropertyMaker {

        /**
         * @param propId the id of the property for which a Maker should be created
         */
        public Maker(int propId) {
            super(propId);
        }

        /** {@inheritDoc} */
        public Property make(PropertyList propertyList, String value,
                             FObj fo) {
            char c = value.charAt(0);
            return CharacterProperty.getInstance(c);
        }

    }

    /** cache containing all canonical CharacterProperty instances */
<<<<<<< HEAD
    private static final PropertyCache CACHE
        = new PropertyCache(CharacterProperty.class);
=======
    private static final PropertyCache cache = new PropertyCache(CharacterProperty.class);
>>>>>>> 6c827ad0

    private final char character;

    /**
     * @param character character value to be wrapped in this property
     */
    private CharacterProperty(char character) {
        this.character = character;
    }

<<<<<<< HEAD
    /**
     * Get character property instance for character.
     * @param character the character
     * @return the character property instance
     */
=======
>>>>>>> 6c827ad0
    public static CharacterProperty getInstance(char character) {
        return (CharacterProperty) CACHE.fetch(
                        new CharacterProperty(character));
    }

    /**
     * @return this.character cast as an Object
     */
    public Object getObject() {
        return new Character(character);
    }

    /**
     * @return this.character
     */
    public char getCharacter() {
        return this.character;
    }

    /**
     * @return this.character cast as a String
     */
    public String getString() {
        return new Character(character).toString();
    }

    /**
     * {@inheritDoc}
     */
    public boolean equals(Object obj) {
        if (obj instanceof CharacterProperty) {
            return (((CharacterProperty)obj).character == this.character);
        } else {
            return false;
        }
    }

    /**
     * {@inheritDoc}
     */
    public int hashCode() {
        return (int) character;
    }

}<|MERGE_RESOLUTION|>--- conflicted
+++ resolved
@@ -24,7 +24,7 @@
 
 /**
  * Superclass for properties that wrap a character value
- * @asf.todo convert character value to int in order to denote unicode scalar value
+ * TODO convert character value to int in order to denote unicode scalar value
  * instead of a single UTF-16 code element
  */
 public final class CharacterProperty extends Property {
@@ -51,12 +51,8 @@
     }
 
     /** cache containing all canonical CharacterProperty instances */
-<<<<<<< HEAD
     private static final PropertyCache CACHE
         = new PropertyCache(CharacterProperty.class);
-=======
-    private static final PropertyCache cache = new PropertyCache(CharacterProperty.class);
->>>>>>> 6c827ad0
 
     private final char character;
 
@@ -67,14 +63,11 @@
         this.character = character;
     }
 
-<<<<<<< HEAD
     /**
      * Get character property instance for character.
      * @param character the character
      * @return the character property instance
      */
-=======
->>>>>>> 6c827ad0
     public static CharacterProperty getInstance(char character) {
         return (CharacterProperty) CACHE.fetch(
                         new CharacterProperty(character));
