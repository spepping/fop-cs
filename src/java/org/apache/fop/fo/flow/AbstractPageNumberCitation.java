/*
 * Licensed to the Apache Software Foundation (ASF) under one or more
 * contributor license agreements.  See the NOTICE file distributed with
 * this work for additional information regarding copyright ownership.
 * The ASF licenses this file to You under the Apache License, Version 2.0
 * (the "License"); you may not use this file except in compliance with
 * the License.  You may obtain a copy of the License at
 *
 *      http://www.apache.org/licenses/LICENSE-2.0
 *
 * Unless required by applicable law or agreed to in writing, software
 * distributed under the License is distributed on an "AS IS" BASIS,
 * WITHOUT WARRANTIES OR CONDITIONS OF ANY KIND, either express or implied.
 * See the License for the specific language governing permissions and
 * limitations under the License.
 */

/* $Id$ */

package org.apache.fop.fo.flow;

import java.awt.Color;

import org.xml.sax.Attributes;
import org.xml.sax.Locator;
import org.xml.sax.Attributes;

import org.apache.fop.apps.FOPException;
import org.apache.fop.datatypes.Length;
import org.apache.fop.fo.Constants;
import org.apache.fop.fo.FONode;
import org.apache.fop.fo.FObj;
import org.apache.fop.fo.PropertyList;
import org.apache.fop.fo.ValidationException;
import org.apache.fop.fo.properties.CommonBorderPaddingBackground;
import org.apache.fop.fo.properties.CommonFont;
import org.apache.fop.fo.properties.CommonTextDecoration;
import org.apache.fop.fo.properties.SpaceProperty;
import org.apache.fop.fo.properties.StructurePointerPropertySet;

/**
 * Common base class for the <a href="http://www.w3.org/TR/xsl/#fo_page-number-citation">
 * <code>fo:page-number-citation</code></a> and
 * <a href="http://www.w3.org/TR/xsl/#fo_page-number-citation-last">
 * <code>fo:page-number-citation-last</code></a> objects.
 */
<<<<<<< HEAD
public abstract class AbstractPageNumberCitation extends FObj
            implements StructurePointerPropertySet {
=======
public abstract class AbstractPageNumberCitation extends FObj {
>>>>>>> 6c827ad0

    // The value of properties relevant for fo:page-number-citation(-last).
    private CommonBorderPaddingBackground commonBorderPaddingBackground;
    private CommonFont commonFont;
    private Length alignmentAdjust;
    private int alignmentBaseline;
    private Length baselineShift;
    private int dominantBaseline;
    private String ptr;  // used for accessibility
    // private ToBeImplementedProperty letterSpacing;
    private SpaceProperty lineHeight;
    private String refId;
    /** Holds the text decoration values. May be null */
    private CommonTextDecoration textDecoration;
    // private ToBeImplementedProperty textShadow;
    // Unused but valid items, commented out for performance:
    //     private CommonAccessibility commonAccessibility;
    //     private CommonAural commonAural;
    //     private CommonMarginInline commonMarginInline;
    //     private CommonRelativePosition commonRelativePosition;
    //     private KeepProperty keepWithNext;
    //     private KeepProperty keepWithPrevious;
    //     private int scoreSpaces;
    //     private Length textAltitude;
    //     private Length textDepth;
    //     private int textTransform;
    //     private int visibility;
    //     private SpaceProperty wordSpacing;
    //     private int wrapOption;
    // End of property values

    // Properties which are not explicitely listed but are still applicable
    private Color color;

    /**
     * Base constructor
     *
     * @param parent {@link FONode} that is the parent of this object
     */
    public AbstractPageNumberCitation(FONode parent) {
        super(parent);
    }

    /** {@inheritDoc} */
    public void bind(PropertyList pList) throws FOPException {
        super.bind(pList);
        commonBorderPaddingBackground = pList.getBorderPaddingBackgroundProps();
        commonFont = pList.getFontProps();
        alignmentAdjust = pList.get(PR_ALIGNMENT_ADJUST).getLength();
        alignmentBaseline = pList.get(PR_ALIGNMENT_BASELINE).getEnum();
        baselineShift = pList.get(PR_BASELINE_SHIFT).getLength();
        dominantBaseline = pList.get(PR_DOMINANT_BASELINE).getEnum();
        // letterSpacing = pList.get(PR_LETTER_SPACING);
        lineHeight = pList.get(PR_LINE_HEIGHT).getSpace();
        ptr = pList.get(PR_X_PTR).getString();   // used for accessibility
        refId = pList.get(PR_REF_ID).getString();
        textDecoration = pList.getTextDecorationProps();
        // textShadow = pList.get(PR_TEXT_SHADOW);

        // implicit properties
        color = pList.get(Constants.PR_COLOR).getColor(getUserAgent());
    }

    /** {@inheritDoc} */
    public void processNode(String elementName, Locator locator, Attributes attlist, PropertyList pList) throws FOPException {
        super.processNode(elementName, locator, attlist, pList);
        if (!inMarker() && (refId == null || "".equals(refId))) {
            missingPropertyError("ref-id");
        }
    }

    /**
     * {@inheritDoc}
     * <br>XSL Content Model: empty
     */
    protected void validateChildNode(Locator loc, String nsURI, String localName)
                throws ValidationException {
        if (FO_URI.equals(nsURI)) {
            invalidChildError(loc, nsURI, localName);
        }
    }

    /** @return the {@link CommonFont} */
    public CommonFont getCommonFont() {
        return commonFont;
    }

    /** @return the "color" property. */
    public Color getColor() {
        return color;
    }

    /** @return the "text-decoration" property. */
    public CommonTextDecoration getTextDecoration() {
        return textDecoration;
    }

<<<<<<< HEAD
    /** {@inheritDoc} */
    public String getPtr() {
        return ptr;
    }

=======
>>>>>>> 6c827ad0
    /** @return the "alignment-adjust" property */
    public Length getAlignmentAdjust() {
        return alignmentAdjust;
    }

    /** @return the "alignment-baseline" property */
    public int getAlignmentBaseline() {
        return alignmentBaseline;
    }

    /** @return the "baseline-shift" property */
    public Length getBaselineShift() {
        return baselineShift;
    }

    /** @return the "dominant-baseline" property */
    public int getDominantBaseline() {
        return dominantBaseline;
    }

    /** @return the {@link CommonBorderPaddingBackground} */
    public CommonBorderPaddingBackground getCommonBorderPaddingBackground() {
        return commonBorderPaddingBackground;
    }

    /** @return the "line-height" property */
    public SpaceProperty getLineHeight() {
        return lineHeight;
    }

    /** @return the "ref-id" property. */
    public String getRefId() {
        return refId;
    }

}<|MERGE_RESOLUTION|>--- conflicted
+++ resolved
@@ -23,7 +23,6 @@
 
 import org.xml.sax.Attributes;
 import org.xml.sax.Locator;
-import org.xml.sax.Attributes;
 
 import org.apache.fop.apps.FOPException;
 import org.apache.fop.datatypes.Length;
@@ -44,12 +43,8 @@
  * <a href="http://www.w3.org/TR/xsl/#fo_page-number-citation-last">
  * <code>fo:page-number-citation-last</code></a> objects.
  */
-<<<<<<< HEAD
 public abstract class AbstractPageNumberCitation extends FObj
             implements StructurePointerPropertySet {
-=======
-public abstract class AbstractPageNumberCitation extends FObj {
->>>>>>> 6c827ad0
 
     // The value of properties relevant for fo:page-number-citation(-last).
     private CommonBorderPaddingBackground commonBorderPaddingBackground;
@@ -114,7 +109,9 @@
     }
 
     /** {@inheritDoc} */
-    public void processNode(String elementName, Locator locator, Attributes attlist, PropertyList pList) throws FOPException {
+    public void processNode
+        (String elementName, Locator locator, Attributes attlist, PropertyList pList)
+        throws FOPException {
         super.processNode(elementName, locator, attlist, pList);
         if (!inMarker() && (refId == null || "".equals(refId))) {
             missingPropertyError("ref-id");
@@ -147,14 +144,11 @@
         return textDecoration;
     }
 
-<<<<<<< HEAD
     /** {@inheritDoc} */
     public String getPtr() {
         return ptr;
     }
 
-=======
->>>>>>> 6c827ad0
     /** @return the "alignment-adjust" property */
     public Length getAlignmentAdjust() {
         return alignmentAdjust;
