--- conflicted
+++ resolved
@@ -24,13 +24,8 @@
 import org.apache.fop.fo.Constants;
 import org.apache.fop.fo.FONode;
 import org.apache.fop.fo.properties.CommonBorderPaddingBackground;
-<<<<<<< HEAD
 import org.apache.fop.layoutmgr.ElementListUtils;
 import org.apache.fop.layoutmgr.Keep;
-=======
-import org.apache.fop.layoutmgr.BlockLevelLayoutManager;
-import org.apache.fop.layoutmgr.ElementListUtils;
->>>>>>> 6c827ad0
 import org.apache.fop.layoutmgr.table.TableCellLayoutManager;
 
 /**
@@ -58,13 +53,8 @@
     private boolean isSeparateBorderModel;
     private int halfBorderSeparationBPD;
 
-<<<<<<< HEAD
     private Keep keepWithPrevious = Keep.KEEP_AUTO;
     private Keep keepWithNext = Keep.KEEP_AUTO;
-=======
-    private int keepWithPrevious = BlockLevelLayoutManager.KEEP_AUTO;
-    private int keepWithNext = BlockLevelLayoutManager.KEEP_AUTO;
->>>>>>> 6c827ad0
     private int breakBefore = Constants.EN_AUTO;
     private int breakAfter = Constants.EN_AUTO;
 
@@ -95,6 +85,10 @@
         return (TablePart) node;
     }
 
+    /**
+     * Get cell's layout manager.
+     * @return the cell's layout manager
+     */
     public TableCellLayoutManager getCellLM() {
         assert cellLM != null;
         return cellLM;
@@ -119,6 +113,10 @@
         this.elements = elements;
     }
 
+    /**
+     * Obtain the Knuth elements.
+     * @return a list of Knuth elements
+     */
     public List getElements() {
         return this.elements;
     }
@@ -257,6 +255,10 @@
         return this.rows;
     }
 
+    /**
+     * Add a row.
+     * @param row the row to be added
+     */
     public void addRow(GridUnit[] row) {
         if (rows == null) {
             rows = new java.util.ArrayList();
@@ -343,27 +345,16 @@
      *
      * @return the keep-with-previous strength
      */
-<<<<<<< HEAD
     public Keep getKeepWithPrevious() {
-=======
-    public int getKeepWithPreviousStrength() {
->>>>>>> 6c827ad0
         return keepWithPrevious;
     }
 
     /**
      * Don't use, reserved for TableCellLM. TODO
-<<<<<<< HEAD
      * @param keep the keep strength
      */
     public void setKeepWithPrevious(Keep keep) {
         this.keepWithPrevious = keep;
-=======
-     * @param strength the keep strength
-     */
-    public void setKeepWithPreviousStrength(int strength) {
-        this.keepWithPrevious = strength;
->>>>>>> 6c827ad0
     }
 
     /**
@@ -372,27 +363,16 @@
      *
      * @return the keep-with-next strength
      */
-<<<<<<< HEAD
     public Keep getKeepWithNext() {
-=======
-    public int getKeepWithNextStrength() {
->>>>>>> 6c827ad0
         return keepWithNext;
     }
 
     /**
      * Don't use, reserved for TableCellLM. TODO
-<<<<<<< HEAD
      * @param keep the keep strength
      */
     public void setKeepWithNext(Keep keep) {
         this.keepWithNext = keep;
-=======
-     * @param strength the keep strength
-     */
-    public void setKeepWithNextStrength(int strength) {
-        this.keepWithNext = strength;
->>>>>>> 6c827ad0
     }
 
     /**
