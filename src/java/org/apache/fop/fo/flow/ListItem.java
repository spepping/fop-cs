/*
 * Licensed to the Apache Software Foundation (ASF) under one or more
 * contributor license agreements.  See the NOTICE file distributed with
 * this work for additional information regarding copyright ownership.
 * The ASF licenses this file to You under the Apache License, Version 2.0
 * (the "License"); you may not use this file except in compliance with
 * the License.  You may obtain a copy of the License at
 *
 *      http://www.apache.org/licenses/LICENSE-2.0
 *
 * Unless required by applicable law or agreed to in writing, software
 * distributed under the License is distributed on an "AS IS" BASIS,
 * WITHOUT WARRANTIES OR CONDITIONS OF ANY KIND, either express or implied.
 * See the License for the specific language governing permissions and
 * limitations under the License.
 */

/* $Id$ */

package org.apache.fop.fo.flow;

import org.xml.sax.Locator;

import org.apache.fop.apps.FOPException;
import org.apache.fop.fo.FONode;
import org.apache.fop.fo.FObj;
import org.apache.fop.fo.PropertyList;
import org.apache.fop.fo.ValidationException;
import org.apache.fop.fo.properties.BreakPropertySet;
import org.apache.fop.fo.properties.CommonBorderPaddingBackground;
import org.apache.fop.fo.properties.CommonMarginBlock;
import org.apache.fop.fo.properties.KeepProperty;

/**
 * Class modelling the <a href=http://www.w3.org/TR/xsl/#fo_list-item">
 * <code>fo:list-item</code></a> object.
 */
public class ListItem extends FObj implements BreakPropertySet {
    // The value of properties relevant for fo:list-item.
    private CommonBorderPaddingBackground commonBorderPaddingBackground;
    private CommonMarginBlock commonMarginBlock;
    private int breakAfter;
    private int breakBefore;
    private KeepProperty keepTogether;
    private KeepProperty keepWithNext;
    private KeepProperty keepWithPrevious;
    // Unused but valid items, commented out for performance:
    //     private CommonAccessibility commonAccessibility;
    //     private CommonAural commonAural;
    //     private CommonRelativePosition commonRelativePosition;
    //     private int intrusionDisplace;
    //     private int relativeAlign;
    // End of property values

    private ListItemLabel label = null;
    private ListItemBody body = null;

    /**
     * Base constructor
     *
     * @param parent {@link FONode} that is the parent of this object
     */
    public ListItem(FONode parent) {
        super(parent);
    }

    /** {@inheritDoc} */
    public void bind(PropertyList pList) throws FOPException {
        super.bind(pList);
        commonBorderPaddingBackground = pList.getBorderPaddingBackgroundProps();
        commonMarginBlock = pList.getMarginBlockProps();
        breakAfter = pList.get(PR_BREAK_AFTER).getEnum();
        breakBefore = pList.get(PR_BREAK_BEFORE).getEnum();
        keepTogether = pList.get(PR_KEEP_TOGETHER).getKeep();
        keepWithNext = pList.get(PR_KEEP_WITH_NEXT).getKeep();
        keepWithPrevious = pList.get(PR_KEEP_WITH_PREVIOUS).getKeep();
    }

    /** {@inheritDoc} */
    protected void startOfNode() throws FOPException {
        super.startOfNode();
        getFOEventHandler().startListItem(this);
    }

    /** {@inheritDoc} */
    protected void endOfNode() throws FOPException {
        if (label == null || body == null) {
            missingChildElementError("marker* (list-item-label,list-item-body)");
        }
        getFOEventHandler().endListItem(this);
    }

    /**
     * {@inheritDoc}
     * <br>XSL Content Model: marker* (list-item-label,list-item-body)
     */
    protected void validateChildNode(Locator loc, String nsURI, String localName)
        throws ValidationException {
        if (FO_URI.equals(nsURI)) {
            if (localName.equals("marker")) {
                if (label != null) {
                    nodesOutOfOrderError(loc, "fo:marker", "fo:list-item-label");
                }
            } else if (localName.equals("list-item-label")) {
                if (label != null) {
                    tooManyNodesError(loc, "fo:list-item-label");
                }
            } else if (localName.equals("list-item-body")) {
                if (label == null) {
                    nodesOutOfOrderError(loc, "fo:list-item-label", "fo:list-item-body");
                } else if (body != null) {
                    tooManyNodesError(loc, "fo:list-item-body");
                }
            } else {
                invalidChildError(loc, nsURI, localName);
            }
        }
    }

    /**
     * {@inheritDoc}
<<<<<<< HEAD
     * @asf.todo see if can/should rely on base class for this
=======
     * @todo see if can/should rely on base class for this
>>>>>>> 6c827ad0
     *    (i.e., add to childNodes instead)
     */
    public void addChildNode(FONode child) {
        int nameId = child.getNameId();

        if (nameId == FO_LIST_ITEM_LABEL) {
            label = (ListItemLabel) child;
        } else if (nameId == FO_LIST_ITEM_BODY) {
            body = (ListItemBody) child;
        } else if (nameId == FO_MARKER) {
            addMarker((Marker) child);
        }
    }

    /** @return the {@link CommonMarginBlock} */
    public CommonMarginBlock getCommonMarginBlock() {
        return commonMarginBlock;
    }

    /** @return the {@link CommonBorderPaddingBackground} */
    public CommonBorderPaddingBackground getCommonBorderPaddingBackground() {
        return commonBorderPaddingBackground;
    }

    /** @return the "break-after" property */
    public int getBreakAfter() {
        return breakAfter;
    }

    /** @return the "break-before" property */
    public int getBreakBefore() {
        return breakBefore;
    }

    /** @return the "keep-with-next" property */
    public KeepProperty getKeepWithNext() {
        return keepWithNext;
    }

    /** @return the "keep-with-previous" property  */
    public KeepProperty getKeepWithPrevious() {
        return keepWithPrevious;
    }

    /** @return the "keep-together" property  */
    public KeepProperty getKeepTogether() {
        return keepTogether;
    }

    /** @return the label of the list item */
    public ListItemLabel getLabel() {
        return label;
    }

    /**
     * @return the body of the list item
     */
    public ListItemBody getBody() {
        return body;
    }

    /** {@inheritDoc} */
    public String getLocalName() {
        return "list-item";
    }

    /**
     * {@inheritDoc}
     * @return {@link org.apache.fop.fo.Constants#FO_LIST_ITEM}
     */
    public int getNameId() {
        return FO_LIST_ITEM;
    }
}
<|MERGE_RESOLUTION|>--- conflicted
+++ resolved
@@ -119,11 +119,7 @@
 
     /**
      * {@inheritDoc}
-<<<<<<< HEAD
-     * @asf.todo see if can/should rely on base class for this
-=======
-     * @todo see if can/should rely on base class for this
->>>>>>> 6c827ad0
+     * TODO see if can/should rely on base class for this
      *    (i.e., add to childNodes instead)
      */
     public void addChildNode(FONode child) {
