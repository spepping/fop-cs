/*
 * Licensed to the Apache Software Foundation (ASF) under one or more
 * contributor license agreements.  See the NOTICE file distributed with
 * this work for additional information regarding copyright ownership.
 * The ASF licenses this file to You under the Apache License, Version 2.0
 * (the "License"); you may not use this file except in compliance with
 * the License.  You may obtain a copy of the License at
 *
 *      http://www.apache.org/licenses/LICENSE-2.0
 *
 * Unless required by applicable law or agreed to in writing, software
 * distributed under the License is distributed on an "AS IS" BASIS,
 * WITHOUT WARRANTIES OR CONDITIONS OF ANY KIND, either express or implied.
 * See the License for the specific language governing permissions and
 * limitations under the License.
 */

/* $Id$ */

package org.apache.fop.fo.flow;

import org.xml.sax.Locator;

import org.apache.fop.apps.FOPException;
import org.apache.fop.datatypes.Length;
import org.apache.fop.fo.FONode;
import org.apache.fop.fo.PropertyList;
import org.apache.fop.fo.ValidationException;
import org.apache.fop.fo.properties.StructurePointerPropertySet;

/**
 * Class modelling the <a href="http://www.w3.org/TR/xsl/#fo_inline">
 * <code>fo:inline</code></a> formatting object.
 */
public class Inline extends InlineLevel implements StructurePointerPropertySet {
    // The value of properties relevant for fo:inline.
    // See also superclass InlineLevel
    private Length alignmentAdjust;
    private int alignmentBaseline;
    private Length baselineShift;
    private String ptr;  // used for accessibility
    private int dominantBaseline;
    // Unused but valid items, commented out for performance:
    //     private CommonRelativePosition commonRelativePosition;
    //     private LengthRangeProperty blockProgressionDimension;
    //     private Length height;
    //     private LengthRangeProperty inlineProgressionDimension;
    //     private Length width;
    //     private int wrapOption;
    // End of property values
    // used for FO validation
    private boolean blockOrInlineItemFound = false;
    private boolean canHaveBlockLevelChildren = true;

    /**
     * Base constructor
     *
     * @param parent {@link FONode} that is the parent of this object
     */
    public Inline(FONode parent) {
        super(parent);
    }

    /** {@inheritDoc} */
    public void bind(PropertyList pList) throws FOPException {
        super.bind(pList);
        alignmentAdjust = pList.get(PR_ALIGNMENT_ADJUST).getLength();
        alignmentBaseline = pList.get(PR_ALIGNMENT_BASELINE).getEnum();
        baselineShift = pList.get(PR_BASELINE_SHIFT).getLength();
        dominantBaseline = pList.get(PR_DOMINANT_BASELINE).getEnum();
        ptr = pList.get(PR_X_PTR).getString(); // used for accessibility
    }

    /** {@inheritDoc} */
    protected void startOfNode() throws FOPException {
       super.startOfNode();

       /* Check to see if this node can have block-level children.
        * See validateChildNode() below.
        */
       int lvlLeader = findAncestor(FO_LEADER);
       int lvlFootnote = findAncestor(FO_FOOTNOTE);
       int lvlInCntr = findAncestor(FO_INLINE_CONTAINER);

       if (lvlLeader > 0) {
           if (lvlInCntr < 0
               || (lvlInCntr > 0 && lvlInCntr > lvlLeader)) {
               canHaveBlockLevelChildren = false;
           }
       } else if (lvlFootnote > 0) {
           if (lvlInCntr < 0 || lvlInCntr > lvlFootnote) {
               canHaveBlockLevelChildren = false;
           }
       }

       getFOEventHandler().startInline(this);
    }

    /** {@inheritDoc} */
    protected void endOfNode() throws FOPException {
        super.endOfNode();
        getFOEventHandler().endInline(this);
    }

    /**
     * {@inheritDoc}
     * <br>XSL Content Model: marker* (#PCDATA|%inline;|%block;)*
     * <br><i>Additionally: " An fo:inline that is a descendant of an fo:leader
     *  or fo:footnote may not have block-level children, unless it has a
     *  nearer ancestor that is an fo:inline-container." (paraphrased)</i>
     */
    protected void validateChildNode(Locator loc, String nsURI, String localName)
                throws ValidationException {
        if (FO_URI.equals(nsURI)) {
            if (localName.equals("marker")) {
                if (blockOrInlineItemFound) {
                   nodesOutOfOrderError(loc, "fo:marker",
                        "(#PCDATA|%inline;|%block;)");
                }
            } else if (!isBlockOrInlineItem(nsURI, localName)) {
                invalidChildError(loc, nsURI, localName);
            } else if (!canHaveBlockLevelChildren && isBlockItem(nsURI, localName)) {
                invalidChildError(loc, getParent().getName(), nsURI, getName(), "rule.inlineContent");
            } else {
                blockOrInlineItemFound = true;
            }
        }
    }

    /** @return the "alignment-adjust" property */
    public Length getAlignmentAdjust() {
        return alignmentAdjust;
    }

    /** @return the "alignment-baseline" property */
    public int getAlignmentBaseline() {
        return alignmentBaseline;
    }

    /** @return the "baseline-shift" property */
    public Length getBaselineShift() {
        return baselineShift;
    }

    /** @return the "dominant-baseline" property */
    public int getDominantBaseline() {
        return dominantBaseline;
    }

<<<<<<< HEAD
    /** {@inheritDoc} */
    public String getPtr() {
        return ptr;
    }

=======
>>>>>>> 6c827ad0
    /** {@inheritDoc} */
    public String getLocalName() {
        return "inline";
    }

    /**
     * {@inheritDoc}
     * @return {@link org.apache.fop.fo.Constants#FO_INLINE}
     */
    public int getNameId() {
        return FO_INLINE;
    }
}<|MERGE_RESOLUTION|>--- conflicted
+++ resolved
@@ -120,7 +120,8 @@
             } else if (!isBlockOrInlineItem(nsURI, localName)) {
                 invalidChildError(loc, nsURI, localName);
             } else if (!canHaveBlockLevelChildren && isBlockItem(nsURI, localName)) {
-                invalidChildError(loc, getParent().getName(), nsURI, getName(), "rule.inlineContent");
+                invalidChildError(loc, getParent().getName(), nsURI, getName(),
+                                  "rule.inlineContent");
             } else {
                 blockOrInlineItemFound = true;
             }
@@ -147,14 +148,11 @@
         return dominantBaseline;
     }
 
-<<<<<<< HEAD
     /** {@inheritDoc} */
     public String getPtr() {
         return ptr;
     }
 
-=======
->>>>>>> 6c827ad0
     /** {@inheritDoc} */
     public String getLocalName() {
         return "inline";
