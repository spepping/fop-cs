--- conflicted
+++ resolved
@@ -35,13 +35,11 @@
 import org.apache.xmlgraphics.image.loader.ImageContext;
 import org.apache.xmlgraphics.image.loader.ImageSessionContext;
 import org.apache.xmlgraphics.image.loader.impl.AbstractImageSessionContext;
+import org.apache.xmlgraphics.util.UnitConv;
 
 import org.apache.fop.Version;
-<<<<<<< HEAD
 import org.apache.fop.accessibility.Accessibility;
 import org.apache.fop.accessibility.StructureTree;
-=======
->>>>>>> 6c827ad0
 import org.apache.fop.events.DefaultEventBroadcaster;
 import org.apache.fop.events.Event;
 import org.apache.fop.events.EventBroadcaster;
@@ -49,10 +47,7 @@
 import org.apache.fop.events.FOPEventListenerProxy;
 import org.apache.fop.events.LoggingEventListener;
 import org.apache.fop.fo.FOEventHandler;
-<<<<<<< HEAD
 import org.apache.fop.fonts.FontManager;
-=======
->>>>>>> 6c827ad0
 import org.apache.fop.render.Renderer;
 import org.apache.fop.render.RendererFactory;
 import org.apache.fop.render.XMLHandlerRegistry;
@@ -104,16 +99,11 @@
     private Renderer rendererOverride = null;
     private FOEventHandler foEventHandlerOverride = null;
     private boolean locatorEnabled = true; // true by default (for error messages).
-<<<<<<< HEAD
     private boolean conserveMemoryPolicy = false;
     private EventBroadcaster eventBroadcaster = new FOPEventBroadcaster();
 
     private StructureTree structureTree;
 
-=======
-    private EventBroadcaster eventBroadcaster = new FOPEventBroadcaster();
-
->>>>>>> 6c827ad0
     /** Producer:  Metadata element for the system/software that produces
      * the document. (Some renderers can store this in the document.)
      */
@@ -166,10 +156,6 @@
         }
         this.factory = factory;
         setBaseURL(factory.getBaseURL());
-<<<<<<< HEAD
-=======
-        setFontBaseURL(factory.getFontManager().getFontBaseURL());
->>>>>>> 6c827ad0
         setTargetResolution(factory.getTargetResolution());
         setAccessibility(factory.isAccessibilityEnabled());
     }
@@ -181,7 +167,6 @@
 
     // ---------------------------------------------- rendering-run dependent stuff
 
-<<<<<<< HEAD
     /**
      * Sets an explicit document handler to use which overrides the one that would be
      * selected by default.
@@ -193,19 +178,6 @@
     }
 
     /**
-=======
-    /**
-     * Sets an explicit document handler to use which overrides the one that would be
-     * selected by default.
-     * @param documentHandler the document handler instance to use
-     */
-    public void setDocumentHandlerOverride(IFDocumentHandler documentHandler) {
-        this.documentHandlerOverride = documentHandler;
-
-    }
-
-    /**
->>>>>>> 6c827ad0
      * Returns the overriding {@link IFDocumentHandler} instance, if any.
      * @return the overriding document handler or null
      */
@@ -479,7 +451,7 @@
      * @see #getTargetResolution()
      */
     public float getTargetPixelUnitToMillimeter() {
-        return 25.4f / this.targetResolution;
+        return UnitConv.IN2MM / this.targetResolution;
     }
 
     /** @return the resolution for resolution-dependant output */
@@ -659,7 +631,6 @@
 
     }
 
-<<<<<<< HEAD
     /**
      * Check whether memory-conservation is enabled.
      *
@@ -722,6 +693,4 @@
     public StructureTree getStructureTree() {
         return this.structureTree;
     }
-=======
->>>>>>> 6c827ad0
 }
