/*
 * Licensed to the Apache Software Foundation (ASF) under one or more
 * contributor license agreements.  See the NOTICE file distributed with
 * this work for additional information regarding copyright ownership.
 * The ASF licenses this file to You under the Apache License, Version 2.0
 * (the "License"); you may not use this file except in compliance with
 * the License.  You may obtain a copy of the License at
 *
 *      http://www.apache.org/licenses/LICENSE-2.0
 *
 * Unless required by applicable law or agreed to in writing, software
 * distributed under the License is distributed on an "AS IS" BASIS,
 * WITHOUT WARRANTIES OR CONDITIONS OF ANY KIND, either express or implied.
 * See the License for the specific language governing permissions and
 * limitations under the License.
 */

/* $Id$ */

package org.apache.fop.svg;

import java.util.List;

import org.apache.avalon.framework.configuration.Configuration;
import org.apache.avalon.framework.configuration.ConfigurationException;

import org.apache.fop.apps.FOPException;
<<<<<<< HEAD
import org.apache.fop.fonts.FontEventListener;
import org.apache.fop.fonts.FontInfo;
import org.apache.fop.fonts.FontInfoConfigurator;
=======
import org.apache.fop.fonts.FontInfo;
>>>>>>> 6c827ad0
import org.apache.fop.fonts.FontManager;
import org.apache.fop.fonts.FontResolver;
import org.apache.fop.fonts.FontSetup;
import org.apache.fop.pdf.PDFDocument;
import org.apache.fop.render.pdf.PDFRendererConfigurator;

/**
 * Configurator class for PDFDocumentGraphics2D.
 */
public class PDFDocumentGraphics2DConfigurator {

    /**
     * Configures a PDFDocumentGraphics2D instance using an Avalon Configuration object.
     * @param graphics the PDFDocumentGraphics2D instance
     * @param cfg the configuration
     * @throws ConfigurationException if an error occurs while configuring the object
     */
    public void configure(PDFDocumentGraphics2D graphics, Configuration cfg)
            throws ConfigurationException {
        PDFDocument pdfDoc = graphics.getPDFDocument();

        //Filter map
        pdfDoc.setFilterMap(
                PDFRendererConfigurator.buildFilterMapFromConfiguration(cfg));

        //Fonts
        try {
<<<<<<< HEAD
            FontInfo fontInfo = createFontInfo(cfg);
=======
            FontResolver fontResolver = FontManager.createMinimalFontResolver();
            //TODO The following could be optimized by retaining the FontManager somewhere
            FontManager fontManager = new FontManager();

            //TODO Make use of fontBaseURL, font substitution and referencing configuration
            //Requires a change to the expected configuration layout

            List/*<EmbedFontInfo>*/ embedFontInfoList
                = PrintRendererConfigurator.buildFontListFromConfiguration(
                    cfg, fontResolver, false, fontManager, null);
            //TODO Wire in the FontEventListener
            if (fontManager.useCache()) {
                fontManager.getFontCache().save();
            }
            FontInfo fontInfo = new FontInfo();
            FontSetup.setup(fontInfo, embedFontInfoList, fontResolver);
>>>>>>> 6c827ad0
            graphics.setFontInfo(fontInfo);
        } catch (FOPException e) {
            throw new ConfigurationException("Error while setting up fonts", e);
        }
    }

<<<<<<< HEAD
    /**
     * Creates the {@link FontInfo} instance for the given configuration.
     * @param cfg the configuration
     * @return the font collection
     * @throws FOPException if an error occurs while setting up the fonts
     */
    public static FontInfo createFontInfo(Configuration cfg) throws FOPException {
        FontInfo fontInfo = new FontInfo();
        if (cfg != null) {
            FontResolver fontResolver = FontManager.createMinimalFontResolver();
            //TODO The following could be optimized by retaining the FontManager somewhere
            FontManager fontManager = new FontManager();

            //TODO Make use of fontBaseURL, font substitution and referencing configuration
            //Requires a change to the expected configuration layout

            //TODO Wire in the FontEventListener
            final FontEventListener listener = null;
            final boolean strict = false;
            FontInfoConfigurator fontInfoConfigurator
                = new FontInfoConfigurator(cfg, fontManager, fontResolver, listener, strict);
            List/*<EmbedFontInfo>*/ fontInfoList = new java.util.ArrayList/*<EmbedFontInfo>*/();
            fontInfoConfigurator.configure(fontInfoList);

            if (fontManager.useCache()) {
                fontManager.getFontCache().save();
            }
            FontSetup.setup(fontInfo, fontInfoList, fontResolver);
        } else {
            FontSetup.setup(fontInfo);
        }
        return fontInfo;
    }

=======
>>>>>>> 6c827ad0
}<|MERGE_RESOLUTION|>--- conflicted
+++ resolved
@@ -25,16 +25,15 @@
 import org.apache.avalon.framework.configuration.ConfigurationException;
 
 import org.apache.fop.apps.FOPException;
-<<<<<<< HEAD
+import org.apache.fop.fonts.CustomFontCollection;
+import org.apache.fop.fonts.FontCollection;
 import org.apache.fop.fonts.FontEventListener;
 import org.apache.fop.fonts.FontInfo;
 import org.apache.fop.fonts.FontInfoConfigurator;
-=======
-import org.apache.fop.fonts.FontInfo;
->>>>>>> 6c827ad0
 import org.apache.fop.fonts.FontManager;
+import org.apache.fop.fonts.FontManagerConfigurator;
 import org.apache.fop.fonts.FontResolver;
-import org.apache.fop.fonts.FontSetup;
+import org.apache.fop.fonts.base14.Base14FontCollection;
 import org.apache.fop.pdf.PDFDocument;
 import org.apache.fop.render.pdf.PDFRendererConfigurator;
 
@@ -59,33 +58,13 @@
 
         //Fonts
         try {
-<<<<<<< HEAD
             FontInfo fontInfo = createFontInfo(cfg);
-=======
-            FontResolver fontResolver = FontManager.createMinimalFontResolver();
-            //TODO The following could be optimized by retaining the FontManager somewhere
-            FontManager fontManager = new FontManager();
-
-            //TODO Make use of fontBaseURL, font substitution and referencing configuration
-            //Requires a change to the expected configuration layout
-
-            List/*<EmbedFontInfo>*/ embedFontInfoList
-                = PrintRendererConfigurator.buildFontListFromConfiguration(
-                    cfg, fontResolver, false, fontManager, null);
-            //TODO Wire in the FontEventListener
-            if (fontManager.useCache()) {
-                fontManager.getFontCache().save();
-            }
-            FontInfo fontInfo = new FontInfo();
-            FontSetup.setup(fontInfo, embedFontInfoList, fontResolver);
->>>>>>> 6c827ad0
             graphics.setFontInfo(fontInfo);
         } catch (FOPException e) {
             throw new ConfigurationException("Error while setting up fonts", e);
         }
     }
 
-<<<<<<< HEAD
     /**
      * Creates the {@link FontInfo} instance for the given configuration.
      * @param cfg the configuration
@@ -94,32 +73,31 @@
      */
     public static FontInfo createFontInfo(Configuration cfg) throws FOPException {
         FontInfo fontInfo = new FontInfo();
+        final boolean strict = false;
+        FontResolver fontResolver = FontManager.createMinimalFontResolver();
+        //TODO The following could be optimized by retaining the FontManager somewhere
+        FontManager fontManager = new FontManager();
         if (cfg != null) {
-            FontResolver fontResolver = FontManager.createMinimalFontResolver();
-            //TODO The following could be optimized by retaining the FontManager somewhere
-            FontManager fontManager = new FontManager();
+            FontManagerConfigurator fmConfigurator = new FontManagerConfigurator(cfg);
+            fmConfigurator.configure(fontManager, strict);
+        }
 
-            //TODO Make use of fontBaseURL, font substitution and referencing configuration
-            //Requires a change to the expected configuration layout
+        List fontCollections = new java.util.ArrayList();
+        fontCollections.add(new Base14FontCollection(fontManager.isBase14KerningEnabled()));
 
+        if (cfg != null) {
             //TODO Wire in the FontEventListener
-            final FontEventListener listener = null;
-            final boolean strict = false;
+            FontEventListener listener = null; //new FontEventAdapter(eventBroadcaster);
             FontInfoConfigurator fontInfoConfigurator
                 = new FontInfoConfigurator(cfg, fontManager, fontResolver, listener, strict);
             List/*<EmbedFontInfo>*/ fontInfoList = new java.util.ArrayList/*<EmbedFontInfo>*/();
             fontInfoConfigurator.configure(fontInfoList);
-
-            if (fontManager.useCache()) {
-                fontManager.getFontCache().save();
-            }
-            FontSetup.setup(fontInfo, fontInfoList, fontResolver);
-        } else {
-            FontSetup.setup(fontInfo);
+            fontCollections.add(new CustomFontCollection(fontResolver, fontInfoList));
         }
+        fontManager.setup(fontInfo,
+                (FontCollection[])fontCollections.toArray(
+                        new FontCollection[fontCollections.size()]));
         return fontInfo;
     }
 
-=======
->>>>>>> 6c827ad0
 }