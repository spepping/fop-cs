/*
 * Licensed to the Apache Software Foundation (ASF) under one or more
 * contributor license agreements.  See the NOTICE file distributed with
 * this work for additional information regarding copyright ownership.
 * The ASF licenses this file to You under the Apache License, Version 2.0
 * (the "License"); you may not use this file except in compliance with
 * the License.  You may obtain a copy of the License at
 *
 *      http://www.apache.org/licenses/LICENSE-2.0
 *
 * Unless required by applicable law or agreed to in writing, software
 * distributed under the License is distributed on an "AS IS" BASIS,
 * WITHOUT WARRANTIES OR CONDITIONS OF ANY KIND, either express or implied.
 * See the License for the specific language governing permissions and
 * limitations under the License.
 */

/* $Id$ */

package org.apache.fop.cli;

// java
import java.io.File;
import java.io.FileNotFoundException;
import java.io.IOException;
import java.io.PrintStream;
import java.util.Locale;
import java.util.Map;
import java.util.Vector;

import javax.swing.UIManager;

import org.xml.sax.SAXException;

import org.apache.commons.logging.Log;
import org.apache.commons.logging.LogFactory;

import org.apache.fop.Version;
import org.apache.fop.accessibility.Accessibility;
import org.apache.fop.apps.FOPException;
import org.apache.fop.apps.FOUserAgent;
import org.apache.fop.apps.FopFactory;
import org.apache.fop.apps.MimeConstants;
import org.apache.fop.fonts.FontManager;
import org.apache.fop.pdf.PDFAMode;
import org.apache.fop.pdf.PDFEncryptionManager;
import org.apache.fop.pdf.PDFEncryptionParams;
import org.apache.fop.pdf.PDFXMode;
import org.apache.fop.render.Renderer;
import org.apache.fop.render.awt.AWTRenderer;
import org.apache.fop.render.intermediate.IFContext;
import org.apache.fop.render.intermediate.IFDocumentHandler;
import org.apache.fop.render.intermediate.IFSerializer;
import org.apache.fop.render.pdf.PDFConfigurationConstants;
import org.apache.fop.render.print.PagesMode;
import org.apache.fop.render.print.PrintRenderer;
import org.apache.fop.render.xml.XMLRenderer;
import org.apache.fop.util.CommandLineLogger;

/**
 * Options parses the commandline arguments
 */
public class CommandLineOptions {

    /** Used to indicate that only the result of the XSL transformation should be output */
    public static final int RENDER_NONE = -1;

    /* These following constants are used to describe the input (either .FO, .XML/.XSL or
     * intermediate format)
     */

    /** (input) not set */
    public static final int NOT_SET = 0;
    /** input: fo file */
    public static final int FO_INPUT = 1;
    /** input: xml+xsl file */
    public static final int XSLT_INPUT = 2;
    /** input: Area Tree XML file */
    public static final int AREATREE_INPUT = 3;
    /** input: Intermediate Format XML file */
    public static final int IF_INPUT = 4;
    /** input: Image file */
    public static final int IMAGE_INPUT = 5;

    /* show configuration information */
    private Boolean showConfiguration = Boolean.FALSE;
    /* for area tree XML output, only down to block area level */
    private Boolean suppressLowLevelAreas = Boolean.FALSE;
    /* user configuration file */
    private File userConfigFile = null;
    /* input fo file */
    private File fofile = null;
    /* xsltfile (xslt transformation as input) */
    private File xsltfile = null;
    /* xml file (xslt transformation as input) */
    private File xmlfile = null;
    /* area tree input file */
    private File areatreefile = null;
    /* intermediate format input file */
    private File iffile = null;
    /* area tree input file */
    private File imagefile = null;
    /* output file */
    private File outfile = null;
    /* input mode */
    private int inputmode = NOT_SET;
    /* output mode */
    private String outputmode = null;
    /* true if System.in (stdin) should be used for the input file */
    private boolean useStdIn = false;
    /* true if System.out (stdout) should be used for the output file */
    private boolean useStdOut = false;
    /* true if a catalog resolver should be used for entity and uri resolution */
    private boolean useCatalogResolver = false;
    /* rendering options (for the user agent) */
    private Map renderingOptions = new java.util.HashMap();
    /* target resolution (for the user agent) */
    private int targetResolution = 0;
    /* control memory-conservation policy */
    private boolean conserveMemoryPolicy = false;
    /* true if a complex script features are enabled */
    private boolean useComplexScriptFeatures = true;

    private FopFactory factory = FopFactory.newInstance();
    private FOUserAgent foUserAgent;

    private InputHandler inputHandler;

    private Log log;

    private Vector xsltParams = null;

    private String mimicRenderer = null;

    private boolean flushCache = false;

    /**
     * Construct a command line option object.
     */
    public CommandLineOptions() {
        LogFactory logFactory = LogFactory.getFactory();

        // Enable the simple command line logging when no other logger is
        // defined.
        if (System.getProperty("org.apache.commons.logging.Log") == null) {
            logFactory.setAttribute("org.apache.commons.logging.Log",
                                            CommandLineLogger.class.getName());
            setLogLevel("info");
        }

        log = LogFactory.getLog("FOP");
    }

    /**
     * Parses the command line arguments.
     *
     * @param args the command line arguments.
     * @throws FOPException for general errors
     * @throws IOException if the the configuration file could not be loaded
     * @return true if the processing can continue, false to abort
     */
    public boolean parse(String[] args)
            throws FOPException, IOException {
        boolean optionsParsed = true;

        try {
            optionsParsed = parseOptions(args);
            if (optionsParsed) {
                if (showConfiguration == Boolean.TRUE) {
                    dumpConfiguration();
                }
                checkSettings();
                setUserConfig();
                if (flushCache) {
                    flushCache();
                }
                //Factory config is set up, now we can create the user agent
                foUserAgent = factory.newFOUserAgent();
                foUserAgent.getRendererOptions().putAll(renderingOptions);
                if (targetResolution != 0) {
                    foUserAgent.setTargetResolution(targetResolution);
                }
                addXSLTParameter("fop-output-format", getOutputFormat());
                addXSLTParameter("fop-version", Version.getVersion());
                foUserAgent.setConserveMemoryPolicy(conserveMemoryPolicy);
                if (!useComplexScriptFeatures) {
                    foUserAgent.setComplexScriptFeaturesEnabled(false);
                }
            } else {
                return false;
            }
        } catch (FOPException e) {
            printUsage(System.err);
            throw e;
        } catch (java.io.FileNotFoundException e) {
            printUsage(System.err);
            throw e;
        }

        inputHandler = createInputHandler();

        if (MimeConstants.MIME_FOP_AWT_PREVIEW.equals(outputmode)) {
            //set the system look&feel for the preview dialog
            try {
                UIManager.setLookAndFeel(
                    UIManager.getSystemLookAndFeelClassName());
            } catch (Exception e) {
                System.err.println("Couldn't set system look & feel!");
            }

            AWTRenderer renderer = new AWTRenderer(true);
            renderer.setRenderable(inputHandler); //set before user agent!
            renderer.setUserAgent(foUserAgent);
            foUserAgent.setRendererOverride(renderer);
        } else if (MimeConstants.MIME_FOP_AREA_TREE.equals(outputmode)
               && mimicRenderer != null) {
            // render from FO to Intermediate Format
            Renderer targetRenderer = foUserAgent.getRendererFactory().createRenderer(
                   foUserAgent, mimicRenderer);
            XMLRenderer xmlRenderer = new XMLRenderer();
            xmlRenderer.setUserAgent(foUserAgent);

            //Tell the XMLRenderer to mimic the target renderer
            xmlRenderer.mimicRenderer(targetRenderer);

            //Make sure the prepared XMLRenderer is used
            foUserAgent.setRendererOverride(xmlRenderer);
        } else if (MimeConstants.MIME_FOP_IF.equals(outputmode)
                && mimicRenderer != null) {
            // render from FO to Intermediate Format
            IFSerializer serializer = new IFSerializer();
            serializer.setContext(new IFContext(foUserAgent));

            IFDocumentHandler targetHandler
                = foUserAgent.getRendererFactory().createDocumentHandler(
                        foUserAgent, mimicRenderer);
            serializer.mimicDocumentHandler(targetHandler);

            //Make sure the prepared serializer is used
            foUserAgent.setDocumentHandlerOverride(serializer);
        }
        return true;
    }

    /**
     * @return the InputHandler instance defined by the command-line options.
     */
    public InputHandler getInputHandler() {
        return inputHandler;
    }

    /**
     * Get the logger.
     * @return the logger
     */
    public Log getLogger() {
        return log;
    }

    private void addXSLTParameter(String name, String value) {
        if (xsltParams == null) {
            xsltParams = new Vector();
        }
        xsltParams.addElement(name);
        xsltParams.addElement(value);
    }

    /**
     * Parses the command line arguments.
     *
     * @return true if processing can continue, false if it should stop (nothing to do)
     * @exception FOPException if there was an error in the format of the options
     */
    private boolean parseOptions(String[] args) throws FOPException {
        // do not throw an exception for no args
        if (args.length == 0) {
            printVersion();
            printUsage(System.out);
            return false;
        }
        for (int i = 0; i < args.length; i++) {
            if (args[i].equals("-x")
                       || args[i].equals("--dump-config")) {
                showConfiguration = Boolean.TRUE;
            } else if (args[i].equals("-c")) {
                i = i + parseConfigurationOption(args, i);
            } else if (args[i].equals("-l")) {
                i = i + parseLanguageOption(args, i);
            } else if (args[i].equals("-s")) {
                suppressLowLevelAreas = Boolean.TRUE;
            } else if (args[i].equals("-d")) {
                setLogOption("debug", "debug");
            } else if (args[i].equals("-r")) {
                factory.setStrictValidation(false);
            } else if (args[i].equals("-conserve")) {
                conserveMemoryPolicy = true;
            } else if (args[i].equals("-flush")) {
                flushCache = true;
            } else if (args[i].equals("-cache")) {
                parseCacheOption(args, i);
            } else if (args[i].equals("-dpi")) {
                i = i + parseResolution(args, i);
            } else if (args[i].equals("-q") || args[i].equals("--quiet")) {
                setLogOption("quiet", "error");
            } else if (args[i].equals("-fo")) {
                i = i + parseFOInputOption(args, i);
            } else if (args[i].equals("-xsl")) {
                i = i + parseXSLInputOption(args, i);
            } else if (args[i].equals("-xml")) {
                i = i + parseXMLInputOption(args, i);
            } else if (args[i].equals("-atin")) {
                i = i + parseAreaTreeInputOption(args, i);
            } else if (args[i].equals("-ifin")) {
                i = i + parseIFInputOption(args, i);
            } else if (args[i].equals("-imagein")) {
                i = i + parseImageInputOption(args, i);
            } else if (args[i].equals("-awt")) {
                i = i + parseAWTOutputOption(args, i);
            } else if (args[i].equals("-pdf")) {
                i = i + parsePDFOutputOption(args, i, null);
            } else if (args[i].equals("-pdfa1b")) {
                i = i + parsePDFOutputOption(args, i, "PDF/A-1b");
            } else if (args[i].equals("-mif")) {
                i = i + parseMIFOutputOption(args, i);
            } else if (args[i].equals("-rtf")) {
                i = i + parseRTFOutputOption(args, i);
            } else if (args[i].equals("-tiff")) {
                i = i + parseTIFFOutputOption(args, i);
            } else if (args[i].equals("-png")) {
                i = i + parsePNGOutputOption(args, i);
            } else if (args[i].equals("-print")) {
                // show print help
                if (i + 1 < args.length) {
                    if (args[i + 1].equals("help")) {
                        printUsagePrintOutput();
                        return false;
                    }
                }
                i = i + parsePrintOutputOption(args, i);
            } else if (args[i].equals("-copies")) {
                i = i + parseCopiesOption(args, i);
            } else if (args[i].equals("-pcl")) {
                i = i + parsePCLOutputOption(args, i);
            } else if (args[i].equals("-ps")) {
                i = i + parsePostscriptOutputOption(args, i);
            } else if (args[i].equals("-txt")) {
                i = i + parseTextOutputOption(args, i);
            } else if (args[i].equals("-svg")) {
                i = i + parseSVGOutputOption(args, i);
            } else if (args[i].equals("-afp")) {
                i = i + parseAFPOutputOption(args, i);
            } else if (args[i].equals("-foout")) {
                i = i + parseFOOutputOption(args, i);
            } else if (args[i].equals("-out")) {
                i = i + parseCustomOutputOption(args, i);
            } else if (args[i].equals("-at")) {
                i = i + parseAreaTreeOption(args, i);
            } else if (args[i].equals("-if")) {
                i = i + parseIntermediateFormatOption(args, i);
            } else if (args[i].equals("-a")) {
                this.renderingOptions.put(Accessibility.ACCESSIBILITY, Boolean.TRUE);
            } else if (args[i].equals("-v")) {
                /* Currently just print the version */
                printVersion();
            } else if (args[i].equals("-param")) {
                  if (i + 2 < args.length) {
                      String name = args[++i];
                      String expression = args[++i];
                      addXSLTParameter(name, expression);
                  } else {
                      throw new FOPException("invalid param usage: use -param <name> <value>");
                  }
            } else if (args[i].equals("-catalog")) {
                useCatalogResolver = true;
            } else if (args[i].equals("-o")) {
                i = i + parsePDFOwnerPassword(args, i);
            } else if (args[i].equals("-u")) {
                i = i + parsePDFUserPassword(args, i);
            } else if (args[i].equals("-pdfprofile")) {
                i = i + parsePDFProfile(args, i);
            } else if (args[i].equals("-noprint")) {
                getPDFEncryptionParams().setAllowPrint(false);
            } else if (args[i].equals("-nocopy")) {
                getPDFEncryptionParams().setAllowCopyContent(false);
            } else if (args[i].equals("-noedit")) {
                getPDFEncryptionParams().setAllowEditContent(false);
            } else if (args[i].equals("-noannotations")) {
                getPDFEncryptionParams().setAllowEditAnnotations(false);
<<<<<<< HEAD
            } else if (args[i].equals("-nocs")) {
                useComplexScriptFeatures = false;
=======
            } else if (args[i].equals("-nofillinforms")) {
                getPDFEncryptionParams().setAllowFillInForms(false);
            } else if (args[i].equals("-noaccesscontent")) {
                getPDFEncryptionParams().setAllowAccessContent(false);
            } else if (args[i].equals("-noassembledoc")) {
                getPDFEncryptionParams().setAllowAssembleDocument(false);
            } else if (args[i].equals("-noprinthq")) {
                getPDFEncryptionParams().setAllowPrintHq(false);
>>>>>>> 3954a70b
            } else if (args[i].equals("-version")) {
                printVersion();
                return false;
            } else if (!isOption(args[i])) {
                i = i + parseUnknownOption(args, i);
            } else {
                printUsage(System.err);
                System.exit(1);
            }
        }
        return true;
    }    // end parseOptions

    private int parseCacheOption(String[] args, int i) throws FOPException {
        if ((i + 1 == args.length)
                || (isOption(args[i + 1]))) {
            throw new FOPException("if you use '-cache', you must specify "
              + "the name of the font cache file");
        } else {
            factory.getFontManager().setCacheFile(new File(args[i + 1]));
            return 1;
        }
    }

    private int parseConfigurationOption(String[] args, int i) throws FOPException {
        if ((i + 1 == args.length)
                || (isOption(args[i + 1]))) {
            throw new FOPException("if you use '-c', you must specify "
              + "the name of the configuration file");
        } else {
            userConfigFile = new File(args[i + 1]);
            return 1;
        }
    }

    private int parseLanguageOption(String[] args, int i) throws FOPException {
        if ((i + 1 == args.length)
                || (isOption(args[i + 1]))) {
            throw new FOPException("if you use '-l', you must specify a language");
        } else {
            Locale.setDefault(new Locale(args[i + 1], ""));
            return 1;
        }
    }

    private int parseResolution(String[] args, int i) throws FOPException {
        if ((i + 1 == args.length)
                || (isOption(args[i + 1]))) {
            throw new FOPException(
                    "if you use '-dpi', you must specify a resolution (dots per inch)");
        } else {
            this.targetResolution = Integer.parseInt(args[i + 1]);
            return 1;
        }
    }

    private int parseFOInputOption(String[] args, int i) throws FOPException {
        setInputFormat(FO_INPUT);
        if ((i + 1 == args.length)
                || (isOption(args[i + 1]))) {
            throw new FOPException("you must specify the fo file for the '-fo' option");
        } else {
            String filename = args[i + 1];
            if (isSystemInOutFile(filename)) {
                this.useStdIn = true;
            } else {
                fofile = new File(filename);
            }
            return 1;
        }
    }

    private int parseXSLInputOption(String[] args, int i) throws FOPException {
        setInputFormat(XSLT_INPUT);
        if ((i + 1 == args.length)
                || (isOption(args[i + 1]))) {
            throw new FOPException("you must specify the stylesheet "
                            + "file for the '-xsl' option");
        } else {
            xsltfile = new File(args[i + 1]);
            return 1;
        }
    }

    private int parseXMLInputOption(String[] args, int i) throws FOPException {
        setInputFormat(XSLT_INPUT);
        if ((i + 1 == args.length)
                || (isOption(args[i + 1]))) {
            throw new FOPException("you must specify the input file "
                            + "for the '-xml' option");
        } else {
            String filename = args[i + 1];
            if (isSystemInOutFile(filename)) {
                this.useStdIn = true;
            } else {
                xmlfile = new File(filename);
            }
            return 1;
        }
    }

    private int parseAWTOutputOption(String[] args, int i) throws FOPException {
        setOutputMode(MimeConstants.MIME_FOP_AWT_PREVIEW);
        return 0;
    }

    private int parsePDFOutputOption(String[] args, int i, String pdfAMode) throws FOPException {
        setOutputMode(MimeConstants.MIME_PDF);
        if ((i + 1 == args.length)
                || (isOption(args[i + 1]))) {
            throw new FOPException("you must specify the PDF output file");
        } else {
            setOutputFile(args[i + 1]);
            if (pdfAMode != null) {
                if (renderingOptions.get("pdf-a-mode") != null) {
                    throw new FOPException("PDF/A mode already set");
                }
                renderingOptions.put("pdf-a-mode", pdfAMode);
            }
            return 1;
        }
    }

    private void setOutputFile(String filename) {
        if (isSystemInOutFile(filename)) {
            this.useStdOut = true;
        } else {
            outfile = new File(filename);
        }
    }

    /**
     * Checks whether the given argument is the next option or the specification of
     * stdin/stdout.
     *
     * TODO this is very ad-hoc and should be better handled. Consider the adoption of
     * Apache Commons CLI.
     *
     * @param arg an argument
     * @return true if the argument is an option ("-something"), false otherwise
     */
    private boolean isOption(String arg) {
        return arg.length() > 1 && arg.startsWith("-");
    }

    private boolean isSystemInOutFile(String filename) {
        return "-".equals(filename);
    }

    private int parseMIFOutputOption(String[] args, int i) throws FOPException {
        setOutputMode(MimeConstants.MIME_MIF);
        if ((i + 1 == args.length)
                || (isOption(args[i + 1]))) {
            throw new FOPException("you must specify the MIF output file");
        } else {
            setOutputFile(args[i + 1]);
            return 1;
        }
    }

    private int parseRTFOutputOption(String[] args, int i) throws FOPException {
        setOutputMode(MimeConstants.MIME_RTF);
        if ((i + 1 == args.length)
                || (isOption(args[i + 1]))) {
            throw new FOPException("you must specify the RTF output file");
        } else {
            setOutputFile(args[i + 1]);
            return 1;
        }
    }

    private int parseTIFFOutputOption(String[] args, int i) throws FOPException {
        setOutputMode(MimeConstants.MIME_TIFF);
        if ((i + 1 == args.length)
                || (isOption(args[i + 1]))) {
            throw new FOPException("you must specify the TIFF output file");
        } else {
            setOutputFile(args[i + 1]);
            return 1;
        }
    }

    private int parsePNGOutputOption(String[] args, int i) throws FOPException {
        setOutputMode(MimeConstants.MIME_PNG);
        if ((i + 1 == args.length)
                || (isOption(args[i + 1]))) {
            throw new FOPException("you must specify the PNG output file");
        } else {
            setOutputFile(args[i + 1]);
            return 1;
        }
    }

    private int parsePrintOutputOption(String[] args, int i) throws FOPException {
        setOutputMode(MimeConstants.MIME_FOP_PRINT);
        if ((i + 1 <= args.length)
                && (args[i + 1].charAt(0) != '-')) {
            String arg = args[i + 1];
            String[] parts = arg.split(",");
            for (int j = 0; j < parts.length; j++) {
                String s = parts[j];
                if (s.matches("\\d+")) {
                    renderingOptions.put(PrintRenderer.START_PAGE, new Integer(s));
                } else if (s.matches("\\d+-\\d+")) {
                    String[] startend = s.split("-");
                    renderingOptions.put(PrintRenderer.START_PAGE, new Integer(startend[0]));
                    renderingOptions.put(PrintRenderer.END_PAGE, new Integer(startend[1]));
                } else {
                    PagesMode mode = PagesMode.byName(s);
                    renderingOptions.put(PrintRenderer.PAGES_MODE, mode);
                }
            }
            return 1;
        } else {
            return 0;
        }
    }

    private int parseCopiesOption(String[] args, int i) throws FOPException {
        if ((i + 1 == args.length)
                || (isOption(args[i + 1]))) {
            throw new FOPException("you must specify the number of copies");
        } else {
            renderingOptions.put(PrintRenderer.COPIES, new Integer(args[i + 1]));
            return 1;
        }
    }

    private int parsePCLOutputOption(String[] args, int i) throws FOPException {
        setOutputMode(MimeConstants.MIME_PCL);
        if ((i + 1 == args.length)
                || (isOption(args[i + 1]))) {
            throw new FOPException("you must specify the PDF output file");
        } else {
            setOutputFile(args[i + 1]);
            return 1;
        }
    }

    private int parsePostscriptOutputOption(String[] args, int i) throws FOPException {
        setOutputMode(MimeConstants.MIME_POSTSCRIPT);
        if ((i + 1 == args.length)
                || (isOption(args[i + 1]))) {
            throw new FOPException("you must specify the PostScript output file");
        } else {
            setOutputFile(args[i + 1]);
            return 1;
        }
    }

    private int parseTextOutputOption(String[] args, int i) throws FOPException {
        setOutputMode(MimeConstants.MIME_PLAIN_TEXT);
        if ((i + 1 == args.length)
                || (isOption(args[i + 1]))) {
            throw new FOPException("you must specify the text output file");
        } else {
            setOutputFile(args[i + 1]);
            return 1;
        }
    }

    private int parseSVGOutputOption(String[] args, int i) throws FOPException {
        setOutputMode(MimeConstants.MIME_SVG);
        if ((i + 1 == args.length)
                || (isOption(args[i + 1]))) {
            throw new FOPException("you must specify the SVG output file");
        } else {
            setOutputFile(args[i + 1]);
            return 1;
        }
    }

    private int parseAFPOutputOption(String[] args, int i) throws FOPException {
        setOutputMode(MimeConstants.MIME_AFP);
        if ((i + 1 == args.length)
                || (isOption(args[i + 1]))) {
            throw new FOPException("you must specify the AFP output file");
        } else {
            setOutputFile(args[i + 1]);
            return 1;
        }
    }

    private int parseFOOutputOption(String[] args, int i) throws FOPException {
        setOutputMode(MimeConstants.MIME_XSL_FO);
        if ((i + 1 == args.length)
                || (isOption(args[i + 1]))) {
            throw new FOPException("you must specify the FO output file");
        } else {
            setOutputFile(args[i + 1]);
            return 1;
        }
    }

    private int parseCustomOutputOption(String[] args, int i) throws FOPException {
        String mime = null;
        if ((i + 1 < args.length)
                || (args[i + 1].charAt(0) != '-')) {
            mime = args[i + 1];
            if ("list".equals(mime)) {
                String[] mimes = factory.getRendererFactory().listSupportedMimeTypes();
                System.out.println("Supported MIME types:");
                for (int j = 0; j < mimes.length; j++) {
                    System.out.println("  " + mimes[j]);
                }
                System.exit(0);
            }
        }
        if ((i + 2 >= args.length)
                || (isOption(args[i + 1]))
                || (isOption(args[i + 2]))) {
            throw new FOPException("you must specify the output format and the output file");
        } else {
            setOutputMode(mime);
            setOutputFile(args[i + 2]);
            return 2;
        }
    }

    private int parseUnknownOption(String[] args, int i) throws FOPException {
        if (inputmode == NOT_SET) {
            inputmode = FO_INPUT;
            String filename = args[i];
            if (isSystemInOutFile(filename)) {
                this.useStdIn = true;
            } else {
                fofile = new File(filename);
            }
        } else if (outputmode == null) {
            outputmode = MimeConstants.MIME_PDF;
            setOutputFile(args[i]);
        } else {
            throw new FOPException("Don't know what to do with "
                           + args[i]);
        }
        return 0;
    }

    private int parseAreaTreeOption(String[] args, int i) throws FOPException {
        setOutputMode(MimeConstants.MIME_FOP_AREA_TREE);
        if ((i + 1 == args.length)
                || (isOption(args[i + 1]))) {
            throw new FOPException("you must specify the area-tree output file");
        } else if ((i + 2 == args.length)
                || (isOption(args[i + 2]))) {
            // only output file is specified
            setOutputFile(args[i + 1]);
            return 1;
        } else {
            // mimic format and output file have been specified
            mimicRenderer = args[i + 1];
            setOutputFile(args[i + 2]);
            return 2;
        }
    }

    private int parseIntermediateFormatOption(String[] args, int i) throws FOPException {
        setOutputMode(MimeConstants.MIME_FOP_IF);
        if ((i + 1 == args.length)
                || (args[i + 1].charAt(0) == '-')) {
            throw new FOPException("you must specify the intermediate format output file");
        } else if ((i + 2 == args.length)
                || (args[i + 2].charAt(0) == '-')) {
            // only output file is specified
            setOutputFile(args[i + 1]);
            return 1;
        } else {
            // mimic format and output file have been specified
            mimicRenderer = args[i + 1];
            setOutputFile(args[i + 2]);
            return 2;
        }
    }

    private int parseAreaTreeInputOption(String[] args, int i) throws FOPException {
        setInputFormat(AREATREE_INPUT);
        if ((i + 1 == args.length)
                || (isOption(args[i + 1]))) {
            throw new FOPException("you must specify the Area Tree file for the '-atin' option");
        } else {
            String filename = args[i + 1];
            if (isSystemInOutFile(filename)) {
                this.useStdIn = true;
            } else {
                areatreefile = new File(filename);
            }
            return 1;
        }
    }

    private int parseIFInputOption(String[] args, int i) throws FOPException {
        setInputFormat(IF_INPUT);
        if ((i + 1 == args.length)
                || (isOption(args[i + 1]))) {
            throw new FOPException("you must specify the intermediate file for the '-ifin' option");
        } else {
            String filename = args[i + 1];
            if (isSystemInOutFile(filename)) {
                this.useStdIn = true;
            } else {
                iffile = new File(filename);
            }
            return 1;
        }
    }

    private int parseImageInputOption(String[] args, int i) throws FOPException {
        setInputFormat(IMAGE_INPUT);
        if ((i + 1 == args.length)
                || (isOption(args[i + 1]))) {
            throw new FOPException("you must specify the image file for the '-imagein' option");
        } else {
            String filename = args[i + 1];
            if (isSystemInOutFile(filename)) {
                this.useStdIn = true;
            } else {
                imagefile = new File(filename);
            }
            return 1;
        }
    }

    private PDFEncryptionParams getPDFEncryptionParams() throws FOPException {
        PDFEncryptionParams params = (PDFEncryptionParams)renderingOptions.get(
                        PDFConfigurationConstants.ENCRYPTION_PARAMS);
        if (params == null) {
            if (!PDFEncryptionManager.checkAvailableAlgorithms()) {
                throw new FOPException("PDF encryption requested but it is not available."
                        + " Please make sure MD5 and RC4 algorithms are available.");
            }
            params = new PDFEncryptionParams();
            renderingOptions.put(PDFConfigurationConstants.ENCRYPTION_PARAMS, params);
        }
        return params;
    }

    private int parsePDFOwnerPassword(String[] args, int i) throws FOPException {
        if ((i + 1 == args.length)
                || (isOption(args[i + 1]))) {
            getPDFEncryptionParams().setOwnerPassword("");
            return 0;
        } else {
            getPDFEncryptionParams().setOwnerPassword(args[i + 1]);
            return 1;
        }
    }

    private int parsePDFUserPassword(String[] args, int i) throws FOPException {
        if ((i + 1 == args.length)
                || (isOption(args[i + 1]))) {
            getPDFEncryptionParams().setUserPassword("");
            return 0;
        } else {
            getPDFEncryptionParams().setUserPassword(args[i + 1]);
            return 1;
        }
    }

    private int parsePDFProfile(String[] args, int i) throws FOPException {
        if ((i + 1 == args.length)
                || (isOption(args[i + 1]))) {
            throw new FOPException("You must specify a PDF profile");
        } else {
            String profile = args[i + 1];
            PDFAMode pdfAMode = PDFAMode.valueOf(profile);
            if (pdfAMode != null && pdfAMode != PDFAMode.DISABLED) {
                if (renderingOptions.get("pdf-a-mode") != null) {
                    throw new FOPException("PDF/A mode already set");
                }
                renderingOptions.put("pdf-a-mode", pdfAMode.getName());
                return 1;
            } else {
                PDFXMode pdfXMode = PDFXMode.valueOf(profile);
                if (pdfXMode != null && pdfXMode != PDFXMode.DISABLED) {
                    if (renderingOptions.get("pdf-x-mode") != null) {
                        throw new FOPException("PDF/X mode already set");
                    }
                    renderingOptions.put("pdf-x-mode", pdfXMode.getName());
                    return 1;
                }
            }
            throw new FOPException("Unsupported PDF profile: " + profile);
        }
    }

    private void setOutputMode(String mime) throws FOPException {
        if (outputmode == null) {
            outputmode = mime;
        } else {
            throw new FOPException("you can only set one output method");
        }
    }

    private void setLogOption (String option, String level) {
        if (log instanceof CommandLineLogger
            || System.getProperty("org.apache.commons.logging.Log") == null) {
            setLogLevel(level);
        } else if (log != null) {
            log.warn("The option " + option + " can only be used");
            log.warn("with FOP's command line logger,");
            log.warn("which is the default on the command line.");
            log.warn("Configure other loggers using Java system properties.");
        }
    }

    private void setLogLevel(String level) {
        // Set the level for future loggers.
        LogFactory.getFactory().setAttribute("level", level);
        if (log instanceof CommandLineLogger) {
            // Set the level for the logger created already.
            ((CommandLineLogger) log).setLogLevel(level);
        }
    }

    private void setInputFormat(int format) throws FOPException {
        if (inputmode == NOT_SET || inputmode == format) {
            inputmode = format;
        } else {
            throw new FOPException("Only one input mode can be specified!");
        }
    }

    /**
     * checks whether all necessary information has been given in a consistent way
     */
    private void checkSettings() throws FOPException, FileNotFoundException {
        if (inputmode == NOT_SET) {
            throw new FOPException("No input file specified");
        }

        if (outputmode == null) {
            throw new FOPException("No output file specified");
        }

        if ((outputmode.equals(MimeConstants.MIME_FOP_AWT_PREVIEW)
                || outputmode.equals(MimeConstants.MIME_FOP_PRINT))
                    && outfile != null) {
            throw new FOPException("Output file may not be specified "
                    + "for AWT or PRINT output");
        }

        if (inputmode == XSLT_INPUT) {
            // check whether xml *and* xslt file have been set
            if (xmlfile == null && !this.useStdIn) {
                throw new FOPException("XML file must be specified for the transform mode");
            }
            if (xsltfile == null) {
                throw new FOPException("XSLT file must be specified for the transform mode");
            }

            // warning if fofile has been set in xslt mode
            if (fofile != null) {
                log.warn("Can't use fo file with transform mode! Ignoring.\n"
                                       + "Your input is " + "\n xmlfile: "
                                       + xmlfile.getAbsolutePath()
                                       + "\nxsltfile: "
                                       + xsltfile.getAbsolutePath()
                                       + "\n  fofile: "
                                       + fofile.getAbsolutePath());
            }
            if (xmlfile != null && !xmlfile.exists()) {
                throw new FileNotFoundException("Error: xml file "
                                                + xmlfile.getAbsolutePath()
                                                + " not found ");
            }
            if (!xsltfile.exists()) {
                throw new FileNotFoundException("Error: xsl file "
                                                + xsltfile.getAbsolutePath()
                                                + " not found ");
            }

        } else if (inputmode == FO_INPUT) {
            if (outputmode.equals(MimeConstants.MIME_XSL_FO)) {
                throw new FOPException(
                        "FO output mode is only available if you use -xml and -xsl");
            }
            if (fofile != null && !fofile.exists()) {
                throw new FileNotFoundException("Error: fo file "
                                                + fofile.getAbsolutePath()
                                                + " not found ");
            }
        } else if (inputmode == AREATREE_INPUT) {
            if (outputmode.equals(MimeConstants.MIME_XSL_FO)) {
                throw new FOPException(
                        "FO output mode is only available if you use -xml and -xsl");
            } else if (outputmode.equals(MimeConstants.MIME_FOP_AREA_TREE)) {
                throw new FOPException(
                        "Area Tree Output is not available if Area Tree is used as input!");
            }
            if (areatreefile != null && !areatreefile.exists()) {
                throw new FileNotFoundException("Error: area tree file "
                                              + areatreefile.getAbsolutePath()
                                              + " not found ");
            }
        } else if (inputmode == IF_INPUT) {
            if (outputmode.equals(MimeConstants.MIME_XSL_FO)) {
                throw new FOPException(
                        "FO output mode is only available if you use -xml and -xsl");
            } else if (outputmode.equals(MimeConstants.MIME_FOP_AREA_TREE)) {
                throw new FOPException(
                    "Area Tree Output is not available if Intermediate Format"
                    + " is used as input!");
            } else if (outputmode.equals(MimeConstants.MIME_FOP_IF)) {
                throw new FOPException(
                    "Intermediate Output is not available if Intermediate Format"
                    + " is used as input!");
            }
            if (iffile != null && !iffile.exists()) {
                throw new FileNotFoundException("Error: intermediate format file "
                                              + iffile.getAbsolutePath()
                                              + " not found ");
            }
        } else if (inputmode == IMAGE_INPUT) {
            if (outputmode.equals(MimeConstants.MIME_XSL_FO)) {
                throw new FOPException(
                        "FO output mode is only available if you use -xml and -xsl");
            }
            if (imagefile != null && !imagefile.exists()) {
                throw new FileNotFoundException("Error: image file "
                                              + imagefile.getAbsolutePath()
                                              + " not found ");
            }
        }
    }    // end checkSettings

    /**
     * Sets the user configuration.
     * @throws FOPException if creating the user configuration fails
     * @throws IOException
     */
    private void setUserConfig() throws FOPException, IOException {
        if (userConfigFile == null) {
            return;
        }
        try {
            factory.setUserConfig(userConfigFile);
        } catch (SAXException e) {
            throw new FOPException(e);
        }
     }

    /**
     * @return the chosen output format (MIME type)
     * @throws FOPException for invalid output formats
     */
    protected String getOutputFormat() throws FOPException {
        if (outputmode == null) {
            throw new FOPException("Renderer has not been set!");
        }
        if (outputmode.equals(MimeConstants.MIME_FOP_AREA_TREE)) {
            renderingOptions.put("fineDetail", isCoarseAreaXml());
        }
        return outputmode;
    }

    /**
     * Create an InputHandler object based on command-line parameters
     * @return a new InputHandler instance
     * @throws IllegalArgumentException if invalid/missing parameters
     */
    private InputHandler createInputHandler() {
        switch (inputmode) {
            case FO_INPUT:
                return new InputHandler(fofile);
            case AREATREE_INPUT:
                return new AreaTreeInputHandler(areatreefile);
            case IF_INPUT:
                return new IFInputHandler(iffile);
            case XSLT_INPUT:
                InputHandler handler = new InputHandler(xmlfile, xsltfile, xsltParams);
                if (useCatalogResolver) {
                    handler.createCatalogResolver(foUserAgent);
                }
                return handler;
            case IMAGE_INPUT:
                return new ImageInputHandler(imagefile, xsltfile, xsltParams);
            default:
                throw new IllegalArgumentException("Error creating InputHandler object.");
        }
    }

    /**
     * Get the FOUserAgent for this Command-Line run
     * @return FOUserAgent instance
     */
    protected FOUserAgent getFOUserAgent() {
        return foUserAgent;
    }

    /**
     * Returns the XSL-FO file if set.
     * @return the XSL-FO file, null if not set
     */
    public File getFOFile() {
        return fofile;
    }

    /**
     * Returns the input XML file if set.
     * @return the input XML file, null if not set
     */
    public File getXMLFile() {
        return xmlfile;
    }

    /**
     * Returns the stylesheet to be used for transformation to XSL-FO.
     * @return stylesheet
     */
    public File getXSLFile() {
        return xsltfile;
    }

    /**
     * Returns the output file
     * @return the output file
     */
    public File getOutputFile() {
        return outfile;
    }

    /**
     * Returns the user configuration file to be used.
     * @return the userconfig.xml file
     */
    public File getUserConfigFile() {
        return userConfigFile;
    }

    /**
     * Indicates whether the XML renderer should generate coarse area XML
     * @return true if coarse area XML is desired
     */
    public Boolean isCoarseAreaXml() {
        return suppressLowLevelAreas;
    }

    /**
     * Indicates whether input comes from standard input (stdin).
     * @return true if input comes from standard input (stdin)
     */
    public boolean isInputFromStdIn() {
        return this.useStdIn;
    }

    /**
     * Indicates whether output is sent to standard output (stdout).
     * @return true if output is sent to standard output (stdout)
     */
    public boolean isOutputToStdOut() {
        return this.useStdOut;
    }

    /**
     * Returns the input file.
     * @return either the fofile or the xmlfile
     */
    public File getInputFile() {
        switch (inputmode) {
        case FO_INPUT:
            return fofile;
        case XSLT_INPUT:
            return xmlfile;
        default:
            return fofile;
        }
    }

    private static void printVersion() {
        System.out.println("FOP Version " + Version.getVersion());
    }

    /**
     * Shows the command line syntax including a summary of all available options and some
     * examples.
     *
     * @param out the stream to which the message must be printed
     */
    public static void printUsage(PrintStream out) {
        out.println(
              "\nUSAGE\nfop [options] [-fo|-xml] infile [-xsl file] "
                    + "[-awt|-pdf|-mif|-rtf|-tiff|-png|-pcl|-ps|-txt|-at [mime]|-print] <outfile>\n"
            + " [OPTIONS]  \n"
            + "  -version          print FOP version and exit\n"
            + "  -d                debug mode   \n"
            + "  -x                dump configuration settings  \n"
            + "  -q                quiet mode  \n"
            + "  -c cfg.xml        use additional configuration file cfg.xml\n"
            + "  -l lang           the language to use for user information \n"
            + "  -nocs             disable complex script features\n"
            + "  -r                relaxed/less strict validation (where available)\n"
            + "  -dpi xxx          target resolution in dots per inch (dpi) where xxx is a number\n"
            + "  -s                for area tree XML, down to block areas only\n"
            + "  -v                run in verbose mode (currently simply print FOP version"
            + " and continue)\n\n"
            + "  -o [password]     PDF file will be encrypted with option owner password\n"
            + "  -u [password]     PDF file will be encrypted with option user password\n"
            + "  -noprint          PDF file will be encrypted without printing permission\n"
            + "  -nocopy           PDF file will be encrypted without copy content permission\n"
            + "  -noedit           PDF file will be encrypted without edit content permission\n"
            + "  -noannotations    PDF file will be encrypted without edit annotation permission\n"
            + "  -nofillinforms    PDF file will be encrypted without"
            + " fill in interactive form fields permission\n"
            + "  -noaccesscontent  PDF file will be encrypted without"
            + " extract text and graphics permission\n"
            + "  -noassembledoc    PDF file will be encrypted without"
            + " assemble the document permission\n"
            + "  -noprinthq        PDF file will be encrypted without"
            + " print high quality permission\n"
            + "  -a                enables accessibility features (Tagged PDF etc., default off)\n"
            + "  -pdfprofile prof  PDF file will be generated with the specified profile\n"
            + "                    (Examples for prof: PDF/A-1b or PDF/X-3:2003)\n\n"
            + "  -conserve         enable memory-conservation policy (trades memory-consumption"
            + " for disk I/O)\n"
            + "                    (Note: currently only influences whether the area tree is"
            + " serialized.)\n\n"

            + "  -cache            specifies a file/directory path location"
            + " for the font cache file\n"
            + "  -flush            flushes the current font cache file\n\n"

            + " [INPUT]  \n"
            + "  infile            xsl:fo input file (the same as the next) \n"
            + "                    (use '-' for infile to pipe input from stdin)\n"
            + "  -fo  infile       xsl:fo input file  \n"
            + "  -xml infile       xml input file, must be used together with -xsl \n"
            + "  -atin infile      area tree input file \n"
            + "  -ifin infile      intermediate format input file \n"
            + "  -imagein infile   image input file (piping through stdin not supported)\n"
            + "  -xsl stylesheet   xslt stylesheet \n \n"
            + "  -param name value <value> to use for parameter <name> in xslt stylesheet\n"
            + "                    (repeat '-param name value' for each parameter)\n \n"
            + "  -catalog          use catalog resolver for input XML and XSLT files\n"
            + " [OUTPUT] \n"
            + "  outfile           input will be rendered as PDF into outfile\n"
            + "                    (use '-' for outfile to pipe output to stdout)\n"
            + "  -pdf outfile      input will be rendered as PDF (outfile req'd)\n"
            + "  -pdfa1b outfile   input will be rendered as PDF/A-1b compliant PDF\n"
            + "                    (outfile req'd, same as \"-pdf outfile -pdfprofile PDF/A-1b\")\n"
            + "  -awt              input will be displayed on screen \n"
            + "  -rtf outfile      input will be rendered as RTF (outfile req'd)\n"
            + "  -pcl outfile      input will be rendered as PCL (outfile req'd) \n"
            + "  -ps outfile       input will be rendered as PostScript (outfile req'd) \n"
            + "  -afp outfile      input will be rendered as AFP (outfile req'd)\n"
            + "  -tiff outfile     input will be rendered as TIFF (outfile req'd)\n"
            + "  -png outfile      input will be rendered as PNG (outfile req'd)\n"
            + "  -txt outfile      input will be rendered as plain text (outfile req'd) \n"
            + "  -at [mime] out    representation of area tree as XML (outfile req'd) \n"
            + "                    specify optional mime output to allow the AT to be converted\n"
            + "                    to final format later\n"
            + "  -if [mime] out    representation of document in intermediate format XML"
            + " (outfile req'd)\n"
            + "                    specify optional mime output to allow the IF to be converted\n"
            + "                    to final format later\n"
            + "  -print            input file will be rendered and sent to the printer \n"
            + "                    see options with \"-print help\" \n"
            + "  -out mime outfile input will be rendered using the given MIME type\n"
            + "                    (outfile req'd) Example: \"-out application/pdf D:\\out.pdf\"\n"
            + "                    (Tip: \"-out list\" prints the list of supported MIME types"
            + " and exits)\n"
            //+ "  -mif outfile      input will be rendered as MIF (FrameMaker) (outfile req'd)\n"
            //+ "                    Experimental feature - requires additional fop-sandbox.jar.\n"
            + "  -svg outfile      input will be rendered as an SVG slides file (outfile req'd) \n"
            + "                    Experimental feature - requires additional fop-sandbox.jar.\n"
            + "\n"
            + "  -foout outfile    input will only be XSL transformed. The intermediate \n"
            + "                    XSL-FO file is saved and no rendering is performed. \n"
            + "                    (Only available if you use -xml and -xsl parameters)\n\n"
            + "\n"
            + " [Examples]\n" + "  fop foo.fo foo.pdf \n"
            + "  fop -fo foo.fo -pdf foo.pdf (does the same as the previous line)\n"
            + "  fop -xml foo.xml -xsl foo.xsl -pdf foo.pdf\n"
            + "  fop -xml foo.xml -xsl foo.xsl -foout foo.fo\n"
            + "  fop -xml - -xsl foo.xsl -pdf -\n"
            + "  fop foo.fo -mif foo.mif\n"
            + "  fop foo.fo -rtf foo.rtf\n"
            + "  fop foo.fo -print\n"
            + "  fop foo.fo -awt\n");
    }

    /**
     * shows the options for print output
     */
    private void printUsagePrintOutput() {
        System.err.println("USAGE: -print [from[-to][,even|odd]] [-copies numCopies]\n\n"
           + "Example:\n"
           + "all pages:                        fop infile.fo -print\n"
           + "all pages with two copies:        fop infile.fo -print -copies 2\n"
           + "all pages starting with page 7:   fop infile.fo -print 7\n"
           + "pages 2 to 3:                     fop infile.fo -print 2-3\n"
           + "only even page between 10 and 20: fop infile.fo -print 10-20,even\n");
    }

    /**
     * Outputs all commandline settings
     */
    private void dumpConfiguration() {
        log.info("Input mode: ");
        switch (inputmode) {
        case NOT_SET:
            log.info("not set");
            break;
        case FO_INPUT:
            log.info("FO ");
            if (isInputFromStdIn()) {
                log.info("fo input file: from stdin");
            } else {
                log.info("fo input file: " + fofile.toString());
            }
            break;
        case XSLT_INPUT:
            log.info("xslt transformation");
            if (isInputFromStdIn()) {
                log.info("xml input file: from stdin");
            } else {
                log.info("xml input file: " + xmlfile.toString());
            }
            log.info("xslt stylesheet: " + xsltfile.toString());
            break;
        case AREATREE_INPUT:
            log.info("AT ");
            if (isInputFromStdIn()) {
                log.info("area tree input file: from stdin");
            } else {
                log.info("area tree input file: " + areatreefile.toString());
            }
            break;
        case IF_INPUT:
            log.info("IF ");
            if (isInputFromStdIn()) {
                log.info("intermediate input file: from stdin");
            } else {
                log.info("intermediate input file: " + iffile.toString());
            }
            break;
        case IMAGE_INPUT:
            log.info("Image ");
            if (isInputFromStdIn()) {
                log.info("image input file: from stdin");
            } else {
                log.info("image input file: " + imagefile.toString());
            }
            break;
        default:
            log.info("unknown input type");
        }
        log.info("Output mode: ");
        if (outputmode == null) {
            log.info("not set");
        } else if (MimeConstants.MIME_FOP_AWT_PREVIEW.equals(outputmode)) {
            log.info("awt on screen");
            if (outfile != null) {
                log.error("awt mode, but outfile is set:");
                log.error("out file: " + outfile.toString());
            }
        } else if (MimeConstants.MIME_FOP_PRINT.equals(outputmode)) {
            log.info("print directly");
            if (outfile != null) {
                log.error("print mode, but outfile is set:");
                log.error("out file: " + outfile.toString());
            }
        } else if (MimeConstants.MIME_FOP_AREA_TREE.equals(outputmode)) {
            log.info("area tree");
            if (mimicRenderer != null) {
              log.info("mimic renderer: " + mimicRenderer);
            }
            if (isOutputToStdOut()) {
                log.info("output file: to stdout");
            } else {
                log.info("output file: " + outfile.toString());
            }
        } else if (MimeConstants.MIME_FOP_IF.equals(outputmode)) {
            log.info("intermediate format");
            log.info("output file: " + outfile.toString());
        } else {
            log.info(outputmode);
            if (isOutputToStdOut()) {
                log.info("output file: to stdout");
            } else {
                log.info("output file: " + outfile.toString());
            }
        }

        log.info("OPTIONS");

        if (userConfigFile != null) {
            log.info("user configuration file: "
                                 + userConfigFile.toString());
        } else {
            log.info("no user configuration file is used [default]");
        }
    }

    private void flushCache() throws FOPException {
        FontManager fontManager = factory.getFontManager();
        File cacheFile = fontManager.getCacheFile();
        if (!fontManager.deleteCache()) {
            System.err.println("Failed to flush the font cache file '"
                    + cacheFile + "'.");
            System.exit(1);
        }
    }
}
<|MERGE_RESOLUTION|>--- conflicted
+++ resolved
@@ -386,10 +386,8 @@
                 getPDFEncryptionParams().setAllowEditContent(false);
             } else if (args[i].equals("-noannotations")) {
                 getPDFEncryptionParams().setAllowEditAnnotations(false);
-<<<<<<< HEAD
             } else if (args[i].equals("-nocs")) {
                 useComplexScriptFeatures = false;
-=======
             } else if (args[i].equals("-nofillinforms")) {
                 getPDFEncryptionParams().setAllowFillInForms(false);
             } else if (args[i].equals("-noaccesscontent")) {
@@ -398,7 +396,6 @@
                 getPDFEncryptionParams().setAllowAssembleDocument(false);
             } else if (args[i].equals("-noprinthq")) {
                 getPDFEncryptionParams().setAllowPrintHq(false);
->>>>>>> 3954a70b
             } else if (args[i].equals("-version")) {
                 printVersion();
                 return false;
