/*
 * Licensed to the Apache Software Foundation (ASF) under one or more
 * contributor license agreements.  See the NOTICE file distributed with
 * this work for additional information regarding copyright ownership.
 * The ASF licenses this file to You under the Apache License, Version 2.0
 * (the "License"); you may not use this file except in compliance with
 * the License.  You may obtain a copy of the License at
 *
 *      http://www.apache.org/licenses/LICENSE-2.0
 *
 * Unless required by applicable law or agreed to in writing, software
 * distributed under the License is distributed on an "AS IS" BASIS,
 * WITHOUT WARRANTIES OR CONDITIONS OF ANY KIND, either express or implied.
 * See the License for the specific language governing permissions and
 * limitations under the License.
 */

/* $Id$ */

package org.apache.fop.area.inline;

import java.util.Arrays;

import org.apache.fop.util.CharUtilities;

/**
 * A string of characters without spaces
 */
public class WordArea extends InlineArea {

    private static final long serialVersionUID = 6444644662158970942L;

    /** The text for this word area */
    protected String word;

    /** An array of width for adjusting the individual letters (optional) */
    protected int[] letterAdjust;

    /**
     * An array of resolved bidirectional levels corresponding to each character
     * in word (optional)
     */
    protected int[] levels;

    /**
     * An array of glyph positioning adjustments to apply to each glyph 'char' in word (optional)
     */
    protected int[][] gposAdjustments;

    /**
     * A flag indicating whether the content of word is reversed in relation to
     * its original logical order.
     */
    protected boolean reversed;

    /**
     * Create a word area
     * @param blockProgressionOffset the offset for this area
     * @param level the bidirectional embedding level (or -1 if not defined) for word as a group
     * @param word the word string
     * @param letterAdjust the letter adjust array (may be null)
     * @param levels array of per-character (glyph) bidirectional levels,
     * in case word area is heterogenously leveled
     * @param gposAdjustments array of general position adjustments or null if none apply
     */
    public WordArea
        ( int blockProgressionOffset, int level, String word, int[] letterAdjust, int[] levels,
          int[][] gposAdjustments ) {
        super ( blockProgressionOffset, level );
        int length = ( word != null ) ? word.length() : 0;
        this.word = word;
        this.letterAdjust = maybeAdjustLength ( letterAdjust, length );
        this.levels = maybePopulateLevels ( levels, level, length );
        this.gposAdjustments = maybeAdjustLength ( gposAdjustments, length );
        this.reversed = false;
    }

    /** @return Returns the word. */
    public String getWord() {
        return word;
    }

<<<<<<< HEAD
    /** @return the array of letter adjust widths */
    public int[] getLetterAdjustArray() {
        return this.letterAdjust;
    }

    /**
     * Obtain per-character (glyph) bidi levels.
     * @return a (possibly empty) array of levels or null (if none resolved)
     */
    public int[] getBidiLevels() {
        return levels;
    }

    /**
     * <p>Obtain per-character (glyph) bidi levels over a specified subsequence.</p>
     * <p>If word has been reversed, then the subsequence is over the reversed word.</p>
     * @param start starting (inclusive) index of subsequence
     * @param end ending (exclusive) index of subsequence
     * @return a (possibly null) array of per-character (glyph) levels over the specified
     * sequence
     */
    public int[] getBidiLevels ( int start, int end ) {
        assert start <= end;
        if ( levels != null ) {
            int n = end - start;
            int[] levels = new int [ n ];
            for ( int i = 0; i < n; i++ ) {
                levels[i] = this.levels [ start + i ];
            }
            return levels;
        } else {
            return null;
        }
=======
    /** @return Returns the offset. */
    @Override
    public int getOffset() {
        return offset;
    }
    /** @param o The offset to set. */
    @Override
    public void setOffset(int o) {
        offset = o;
>>>>>>> 2d570d35
    }

    /**
     * <p>Obtain per-character (glyph) level at a specified index position.</p>
     * <p>If word has been reversed, then the position is relative to the reversed word.</p>
     * @param position the index of the (possibly reversed) character from which to obtain the
     * level
     * @return a resolved bidirectional level or, if not specified, then -1
     */
    public int bidiLevelAt ( int position ) {
        if ( position > word.length() ) {
            throw new IndexOutOfBoundsException();
        } else if ( levels != null ) {
            return levels [ position ];
        } else {
            return -1;
        }
    }

    /**
     * Obtain per-character (glyph) position adjustments.
     * @return a (possibly empty) array of adjustments, each having four elements, or null
     * if no adjustments apply
     */
    public int[][] getGlyphPositionAdjustments() {
        return gposAdjustments;
    }

    /**
     * <p>Obtain per-character (glyph) position adjustments at a specified index position.</p>
     * <p>If word has been reversed, then the position is relative to the reversed word.</p>
     * @param position the index of the (possibly reversed) character from which to obtain the
     * level
     * @return an array of adjustments or null if none applies
     */
    public int[] glyphPositionAdjustmentsAt ( int position ) {
        if ( position > word.length() ) {
            throw new IndexOutOfBoundsException();
        } else if ( gposAdjustments != null ) {
            return gposAdjustments [ position ];
        } else {
            return null;
        }
    }

    /**
     * <p>Reverse characters and corresponding per-character levels and glyph position
     * adjustments.</p>
     * @param mirror if true, then perform mirroring if mirrorred characters
     */
    public void reverse ( boolean mirror ) {
        if ( word.length() > 0 ) {
            word = ( ( new StringBuffer ( word ) ) .reverse() ) .toString();
            if ( levels != null ) {
                reverse ( levels );
            }
            if ( gposAdjustments != null ) {
                reverse ( gposAdjustments );
            }
            reversed = !reversed;
            if ( mirror ) {
                word = CharUtilities.mirror ( word );
            }
        }
    }

    /**
     * <p>Perform mirroring on mirrorable characters.</p>
     */
    public void mirror() {
        if ( word.length() > 0 ) {
            word = CharUtilities.mirror ( word );
        }
    }

    /**
     * <p>Determined if word has been reversed (in relation to original logical order).</p>
     * <p>If a word is reversed, then both its characters (glyphs) and corresponding per-character
     * levels are in reverse order.</p>
     * <p>Note: this information is used in order to process non-spacing marks during rendering as
     * well as provide hints for caret direction.</p>
     * @return true if word is reversed
     */
    public boolean isReversed() {
        return reversed;
    }

    /*
     * If int[] array is not of specified length, then create
     * a new copy of the first length entries.
     */
    private static int[] maybeAdjustLength ( int[] ia, int length ) {
        if ( ia != null ) {
            if ( ia.length == length ) {
                return ia;
            } else {
                int[] iaNew = new int [ length ];
                for ( int i = 0, n = ia.length; i < n; i++ ) {
                    if ( i < length ) {
                        iaNew [ i ] = ia [ i ];
                    } else {
                        break;
                    }
                }
                return iaNew;
            }
        } else {
            return ia;
        }
    }

    /*
     * If int[][] matrix is not of specified length, then create
     * a new shallow copy of the first length entries.
     */
    private static int[][] maybeAdjustLength ( int[][] im, int length ) {
        if ( im != null ) {
            if ( im.length == length ) {
                return im;
            } else {
                int[][] imNew = new int [ length ][];
                for ( int i = 0, n = im.length; i < n; i++ ) {
                    if ( i < length ) {
                        imNew [ i ] = im [ i ];
                    } else {
                        break;
                    }
                }
                return imNew;
            }
        } else {
            return im;
        }
    }

    private static int[] maybePopulateLevels ( int[] levels, int level, int count ) {
        if ( ( levels == null ) && ( level >= 0 ) ) {
            levels = new int[count];
            Arrays.fill ( levels, level );
        }
        return maybeAdjustLength ( levels, count );
    }

    private static void reverse ( int[] a ) {
        for ( int i = 0, n = a.length, m = n / 2; i < m; i++ ) {
            int k = n - i - 1;
            int t = a [ k ];
            a [ k ] = a [ i ];
            a [ i ] = t;
        }
    }

    private static void reverse ( int[][] aa ) {
        for ( int i = 0, n = aa.length, m = n / 2; i < m; i++ ) {
            int k = n - i - 1;
            int[] t = aa [ k ];
            aa [ k ] = aa [ i ];
            aa [ i ] = t;
        }
    }

}<|MERGE_RESOLUTION|>--- conflicted
+++ resolved
@@ -80,7 +80,6 @@
         return word;
     }
 
-<<<<<<< HEAD
     /** @return the array of letter adjust widths */
     public int[] getLetterAdjustArray() {
         return this.letterAdjust;
@@ -114,17 +113,6 @@
         } else {
             return null;
         }
-=======
-    /** @return Returns the offset. */
-    @Override
-    public int getOffset() {
-        return offset;
-    }
-    /** @param o The offset to set. */
-    @Override
-    public void setOffset(int o) {
-        offset = o;
->>>>>>> 2d570d35
     }
 
     /**
