--- conflicted
+++ resolved
@@ -38,32 +38,8 @@
  * Base object for all areas.
  */
 public class Area extends AreaTreeObject implements Serializable {
-<<<<<<< HEAD
-=======
 
     private static final long serialVersionUID = 6342888466142626492L;
-
-    // stacking directions
-    /**
-     * Stacking left to right
-     */
-    public static final int LR = 0;
-
-    /**
-     * Stacking right to left
-     */
-    public static final int RL = 1;
-
-    /**
-     * Stacking top to bottom
-     */
-    public static final int TB = 2;
-
-    /**
-     * Stacking bottom to top
-     */
-    public static final int BT = 3;
->>>>>>> a27f21f0
 
     // orientations for reference areas
     /**
