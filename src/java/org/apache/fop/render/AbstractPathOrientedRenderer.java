/*
 * Licensed to the Apache Software Foundation (ASF) under one or more
 * contributor license agreements.  See the NOTICE file distributed with
 * this work for additional information regarding copyright ownership.
 * The ASF licenses this file to You under the Apache License, Version 2.0
 * (the "License"); you may not use this file except in compliance with
 * the License.  You may obtain a copy of the License at
 *
 *      http://www.apache.org/licenses/LICENSE-2.0
 *
 * Unless required by applicable law or agreed to in writing, software
 * distributed under the License is distributed on an "AS IS" BASIS,
 * WITHOUT WARRANTIES OR CONDITIONS OF ANY KIND, either express or implied.
 * See the License for the specific language governing permissions and
 * limitations under the License.
 */

/* $Id$ */

package org.apache.fop.render;

import java.awt.Color;
import java.awt.Rectangle;
import java.awt.geom.AffineTransform;
import java.awt.geom.Rectangle2D;
import java.util.List;
import java.util.Map;

import org.w3c.dom.Document;

import org.apache.batik.parser.AWTTransformProducer;

import org.apache.xmlgraphics.image.loader.ImageSize;
import org.apache.xmlgraphics.util.QName;
import org.apache.xmlgraphics.util.UnitConv;

import org.apache.fop.area.Area;
import org.apache.fop.area.Block;
import org.apache.fop.area.BlockViewport;
import org.apache.fop.area.CTM;
import org.apache.fop.area.NormalFlow;
import org.apache.fop.area.RegionReference;
import org.apache.fop.area.RegionViewport;
import org.apache.fop.area.Trait;
import org.apache.fop.area.inline.ForeignObject;
import org.apache.fop.area.inline.InlineArea;
import org.apache.fop.area.inline.Viewport;
import org.apache.fop.fo.Constants;
import org.apache.fop.fo.extensions.ExtensionElementMapping;
import org.apache.fop.fonts.FontMetrics;
import org.apache.fop.traits.BorderProps;

/**
 * Abstract base class for renderers like PDF and PostScript where many painting operations
 * follow similar patterns which makes it possible to share some code.
 */
public abstract class AbstractPathOrientedRenderer extends PrintRenderer {

    /**
     * Handle block traits.
     * The block could be any sort of block with any positioning
     * so this should render the traits such as border and background
     * in its position.
     *
     * @param block the block to render the traits
     */
    protected void handleBlockTraits(Block block) {
        int borderPaddingStart = block.getBorderAndPaddingWidthStart();
        int borderPaddingBefore = block.getBorderAndPaddingWidthBefore();

        float startx = currentIPPosition / 1000f;
        float starty = currentBPPosition / 1000f;
        float width = block.getIPD() / 1000f;
        float height = block.getBPD() / 1000f;

        /* using start-indent now
        Integer spaceStart = (Integer) block.getTrait(Trait.SPACE_START);
        if (spaceStart != null) {
            startx += spaceStart.floatValue() / 1000f;
        }*/
        startx += block.getStartIndent() / 1000f;
        startx -= block.getBorderAndPaddingWidthStart() / 1000f;

        width += borderPaddingStart / 1000f;
        width += block.getBorderAndPaddingWidthEnd() / 1000f;
        height += borderPaddingBefore / 1000f;
        height += block.getBorderAndPaddingWidthAfter() / 1000f;

        drawBackAndBorders(block, startx, starty,
            width, height);
    }

    /**
     * Handle the traits for a region
     * This is used to draw the traits for the given page region.
     * (See Sect. 6.4.1.2 of XSL-FO spec.)
     * @param region the RegionViewport whose region is to be drawn
     */
    protected void handleRegionTraits(RegionViewport region) {
        Rectangle2D viewArea = region.getViewArea();
        RegionReference referenceArea = region.getRegionReference();
        float startx = (float)(viewArea.getX() / 1000f);
        float starty = (float)(viewArea.getY() / 1000f);
        float width = (float)(viewArea.getWidth() / 1000f);
        float height = (float)(viewArea.getHeight() / 1000f);

        // adjust the current position according to region borders and padding
        currentBPPosition = referenceArea.getBorderAndPaddingWidthBefore();
        currentIPPosition = referenceArea.getBorderAndPaddingWidthStart();
        // draw background (traits are in the RegionViewport)
        // and borders (traits are in the RegionReference)
        drawBackAndBorders(region, referenceArea, startx, starty, width, height);
    }

    /**
     * Draw the background and borders.
     * This draws the background and border traits for an area given
     * the position.
     *
     * @param area the area to get the traits from
     * @param startx the start x position
     * @param starty the start y position
     * @param width the width of the area
     * @param height the height of the area
     */
    protected void drawBackAndBorders(Area area,
                    float startx, float starty,
                    float width, float height) {
        drawBackAndBorders(area, area, startx, starty, width, height);
    }

    /**
     * Draw the background and borders.
     * This draws the background and border traits for an area given
     * the position.
     *
     * @param backgroundArea the area to get the background traits from
     * @param borderArea the area to get the border traits from
     * @param startx the start x position
     * @param starty the start y position
     * @param width the width of the area
     * @param height the height of the area
     */
    protected void drawBackAndBorders(Area backgroundArea, Area borderArea,
                    float startx, float starty,
                    float width, float height) {
        // draw background then border

        BorderProps bpsBefore = (BorderProps)borderArea.getTrait(Trait.BORDER_BEFORE);
        BorderProps bpsAfter = (BorderProps)borderArea.getTrait(Trait.BORDER_AFTER);
        BorderProps bpsStart = (BorderProps)borderArea.getTrait(Trait.BORDER_START);
        BorderProps bpsEnd = (BorderProps)borderArea.getTrait(Trait.BORDER_END);

        drawBackground(startx, starty, width, height,
                (Trait.Background) backgroundArea.getTrait(Trait.BACKGROUND),
                bpsBefore, bpsAfter, bpsStart, bpsEnd);
        drawBorders(startx, starty, width, height,
                bpsBefore, bpsAfter, bpsStart, bpsEnd);
    }

    /**
     * Draw the background.
     * This draws the background given the position and the traits.
     *
     * @param startx the start x position
     * @param starty the start y position
     * @param width the width of the area
     * @param height the height of the area
     * @param back the background traits
     * @param bpsBefore the border-before traits
     * @param bpsAfter the border-after traits
     * @param bpsStart the border-start traits
     * @param bpsEnd the border-end traits
     */
<<<<<<< HEAD
    protected void drawBackground                               // CSOK: ParameterNumber
        (float startx, float starty, float width, float height, Trait.Background back,
         BorderProps bpsBefore, BorderProps bpsAfter,
         BorderProps bpsStart, BorderProps bpsEnd) {
=======
    protected void drawBackground(float startx, float starty,
                    float width, float height,
                    Trait.Background back,
                    BorderProps bpsBefore, BorderProps bpsAfter,
                    BorderProps bpsStart, BorderProps bpsEnd) {
>>>>>>> 6c827ad0
        if (back != null) {
            endTextObject();

            //Calculate padding rectangle
            float sx = startx;
            float sy = starty;
            float paddRectWidth = width;
            float paddRectHeight = height;
            if (bpsStart != null) {
                sx += bpsStart.width / 1000f;
                paddRectWidth -= bpsStart.width / 1000f;
            }
            if (bpsBefore != null) {
                sy += bpsBefore.width / 1000f;
                paddRectHeight -= bpsBefore.width / 1000f;
            }
            if (bpsEnd != null) {
                paddRectWidth -= bpsEnd.width / 1000f;
            }
            if (bpsAfter != null) {
                paddRectHeight -= bpsAfter.width / 1000f;
            }

            if (back.getColor() != null) {
                updateColor(back.getColor(), true);
                fillRect(sx, sy, paddRectWidth, paddRectHeight);
            }
            if (back.getImageInfo() != null) {
                ImageSize imageSize = back.getImageInfo().getSize();
                saveGraphicsState();
                clipRect(sx, sy, paddRectWidth, paddRectHeight);
                int horzCount = (int)((paddRectWidth
                        * 1000 / imageSize.getWidthMpt()) + 1.0f);
                int vertCount = (int)((paddRectHeight
                        * 1000 / imageSize.getHeightMpt()) + 1.0f);
                if (back.getRepeat() == EN_NOREPEAT) {
                    horzCount = 1;
                    vertCount = 1;
                } else if (back.getRepeat() == EN_REPEATX) {
                    vertCount = 1;
                } else if (back.getRepeat() == EN_REPEATY) {
                    horzCount = 1;
                }
                //change from points to millipoints
                sx *= 1000;
                sy *= 1000;
                if (horzCount == 1) {
                    sx += back.getHoriz();
                }
                if (vertCount == 1) {
                    sy += back.getVertical();
                }
                for (int x = 0; x < horzCount; x++) {
                    for (int y = 0; y < vertCount; y++) {
                        // place once
                        Rectangle2D pos;
                        // Image positions are relative to the currentIP/BP
                        pos = new Rectangle2D.Float(sx - currentIPPosition
                                                        + (x * imageSize.getWidthMpt()),
                                                    sy - currentBPPosition
                                                        + (y * imageSize.getHeightMpt()),
                                                        imageSize.getWidthMpt(),
                                                        imageSize.getHeightMpt());
                        drawImage(back.getURL(), pos);
                    }
                }

                restoreGraphicsState();
            }
        }
    }

    /**
     * Draw the borders.
     * This draws the border traits given the position and the traits.
     *
     * @param startx the start x position
     * @param starty the start y position
     * @param width the width of the area
     * @param height the height of the area
     * @param bpsBefore the border-before traits
     * @param bpsAfter the border-after traits
     * @param bpsStart the border-start traits
     * @param bpsEnd the border-end traits
     */
<<<<<<< HEAD
    protected void drawBorders                                  // CSOK: ParameterNumber
        (float startx, float starty, float width, float height,
         BorderProps bpsBefore, BorderProps bpsAfter,
         BorderProps bpsStart, BorderProps bpsEnd) {
=======
    protected void drawBorders(float startx, float starty,
                    float width, float height,
                    BorderProps bpsBefore, BorderProps bpsAfter,
                    BorderProps bpsStart, BorderProps bpsEnd) {
>>>>>>> 6c827ad0
        Rectangle2D.Float borderRect = new Rectangle2D.Float(startx, starty, width, height);
        drawBorders(borderRect, bpsBefore, bpsAfter, bpsStart, bpsEnd);
    }

    private static final int BEFORE = 0;
    private static final int END = 1;
    private static final int AFTER = 2;
    private static final int START = 3;

    /**
     * Draws borders.
     * @param borderRect the border rectangle
     * @param bpsBefore the border specification on the before side
     * @param bpsAfter the border specification on the after side
     * @param bpsStart the border specification on the start side
     * @param bpsEnd the border specification on the end side
     */
<<<<<<< HEAD
    protected void drawBorders                                  // CSOK: MethodLength
        (Rectangle2D.Float borderRect,
=======
    protected void drawBorders(Rectangle2D.Float borderRect,
>>>>>>> 6c827ad0
            BorderProps bpsBefore, BorderProps bpsAfter, BorderProps bpsStart, BorderProps bpsEnd) {
        //TODO generalize each of the four conditions into using a parameterized drawBorder()
        boolean[] border = new boolean[] {
                (bpsBefore != null), (bpsEnd != null),
                (bpsAfter != null), (bpsStart != null)};
        float startx = borderRect.x;
        float starty = borderRect.y;
        float width = borderRect.width;
        float height = borderRect.height;
        float[] borderWidth = new float[] {
            (border[BEFORE] ? bpsBefore.width / 1000f : 0.0f),
            (border[END] ? bpsEnd.width / 1000f : 0.0f),
            (border[AFTER] ? bpsAfter.width / 1000f : 0.0f),
            (border[START] ? bpsStart.width / 1000f : 0.0f)};
        float[] clipw = new float[] {
            BorderProps.getClippedWidth(bpsBefore) / 1000f,
            BorderProps.getClippedWidth(bpsEnd) / 1000f,
            BorderProps.getClippedWidth(bpsAfter) / 1000f,
            BorderProps.getClippedWidth(bpsStart) / 1000f};
        starty += clipw[BEFORE];
        height -= clipw[BEFORE];
        height -= clipw[AFTER];
        startx += clipw[START];
        width -= clipw[START];
        width -= clipw[END];

        boolean[] slant = new boolean[] {
            (border[START] && border[BEFORE]),
            (border[BEFORE] && border[END]),
            (border[END] && border[AFTER]),
            (border[AFTER] && border[START])};
        if (bpsBefore != null) {
            endTextObject();

            float sx1 = startx;
            float sx2 = (slant[BEFORE] ? sx1 + borderWidth[START] - clipw[START] : sx1);
            float ex1 = startx + width;
            float ex2 = (slant[END] ? ex1 - borderWidth[END] + clipw[END] : ex1);
            float outery = starty - clipw[BEFORE];
            float clipy = outery + clipw[BEFORE];
            float innery = outery + borderWidth[BEFORE];

            saveGraphicsState();
            moveTo(sx1, clipy);
            float sx1a = sx1;
            float ex1a = ex1;
            if (bpsBefore.mode == BorderProps.COLLAPSE_OUTER) {
                if (bpsStart != null && bpsStart.mode == BorderProps.COLLAPSE_OUTER) {
                    sx1a -= clipw[START];
                }
                if (bpsEnd != null && bpsEnd.mode == BorderProps.COLLAPSE_OUTER) {
                    ex1a += clipw[END];
                }
                lineTo(sx1a, outery);
                lineTo(ex1a, outery);
            }
            lineTo(ex1, clipy);
            lineTo(ex2, innery);
            lineTo(sx2, innery);
            closePath();
            clip();
            drawBorderLine(sx1a, outery, ex1a, innery, true, true,
                    bpsBefore.style, bpsBefore.color);
            restoreGraphicsState();
        }
        if (bpsEnd != null) {
            endTextObject();

            float sy1 = starty;
            float sy2 = (slant[END] ? sy1 + borderWidth[BEFORE] - clipw[BEFORE] : sy1);
            float ey1 = starty + height;
            float ey2 = (slant[AFTER] ? ey1 - borderWidth[AFTER] + clipw[AFTER] : ey1);
            float outerx = startx + width + clipw[END];
            float clipx = outerx - clipw[END];
            float innerx = outerx - borderWidth[END];

            saveGraphicsState();
            moveTo(clipx, sy1);
            float sy1a = sy1;
            float ey1a = ey1;
            if (bpsEnd.mode == BorderProps.COLLAPSE_OUTER) {
                if (bpsBefore != null && bpsBefore.mode == BorderProps.COLLAPSE_OUTER) {
                    sy1a -= clipw[BEFORE];
                }
                if (bpsAfter != null && bpsAfter.mode == BorderProps.COLLAPSE_OUTER) {
                    ey1a += clipw[AFTER];
                }
                lineTo(outerx, sy1a);
                lineTo(outerx, ey1a);
            }
            lineTo(clipx, ey1);
            lineTo(innerx, ey2);
            lineTo(innerx, sy2);
            closePath();
            clip();
            drawBorderLine(innerx, sy1a, outerx, ey1a, false, false, bpsEnd.style, bpsEnd.color);
            restoreGraphicsState();
        }
        if (bpsAfter != null) {
            endTextObject();

            float sx1 = startx;
            float sx2 = (slant[START] ? sx1 + borderWidth[START] - clipw[START] : sx1);
            float ex1 = startx + width;
            float ex2 = (slant[AFTER] ? ex1 - borderWidth[END] + clipw[END] : ex1);
            float outery = starty + height + clipw[AFTER];
            float clipy = outery - clipw[AFTER];
            float innery = outery - borderWidth[AFTER];

            saveGraphicsState();
            moveTo(ex1, clipy);
            float sx1a = sx1;
            float ex1a = ex1;
            if (bpsAfter.mode == BorderProps.COLLAPSE_OUTER) {
                if (bpsStart != null && bpsStart.mode == BorderProps.COLLAPSE_OUTER) {
                    sx1a -= clipw[START];
                }
                if (bpsEnd != null && bpsEnd.mode == BorderProps.COLLAPSE_OUTER) {
                    ex1a += clipw[END];
                }
                lineTo(ex1a, outery);
                lineTo(sx1a, outery);
            }
            lineTo(sx1, clipy);
            lineTo(sx2, innery);
            lineTo(ex2, innery);
            closePath();
            clip();
            drawBorderLine(sx1a, innery, ex1a, outery, true, false, bpsAfter.style, bpsAfter.color);
            restoreGraphicsState();
        }
        if (bpsStart != null) {
            endTextObject();

            float sy1 = starty;
            float sy2 = (slant[BEFORE] ? sy1 + borderWidth[BEFORE] - clipw[BEFORE] : sy1);
            float ey1 = sy1 + height;
            float ey2 = (slant[START] ? ey1 - borderWidth[AFTER] + clipw[AFTER] : ey1);
            float outerx = startx - clipw[START];
            float clipx = outerx + clipw[START];
            float innerx = outerx + borderWidth[START];

            saveGraphicsState();
            moveTo(clipx, ey1);
            float sy1a = sy1;
            float ey1a = ey1;
            if (bpsStart.mode == BorderProps.COLLAPSE_OUTER) {
                if (bpsBefore != null && bpsBefore.mode == BorderProps.COLLAPSE_OUTER) {
                    sy1a -= clipw[BEFORE];
                }
                if (bpsAfter != null && bpsAfter.mode == BorderProps.COLLAPSE_OUTER) {
                    ey1a += clipw[AFTER];
                }
                lineTo(outerx, ey1a);
                lineTo(outerx, sy1a);
            }
            lineTo(clipx, sy1);
            lineTo(innerx, sy2);
            lineTo(innerx, ey2);
            closePath();
            clip();
            drawBorderLine(outerx, sy1a, innerx, ey1a, false, true, bpsStart.style, bpsStart.color);
            restoreGraphicsState();
        }
    }

    /**
     * Common method to render the background and borders for any inline area.
     * The all borders and padding are drawn outside the specified area.
     * @param area the inline area for which the background, border and padding is to be
     * rendered
     */
    protected void renderInlineAreaBackAndBorders(InlineArea area) {
        float borderPaddingStart = area.getBorderAndPaddingWidthStart() / 1000f;
        float borderPaddingBefore = area.getBorderAndPaddingWidthBefore() / 1000f;
        float bpwidth = borderPaddingStart
                + (area.getBorderAndPaddingWidthEnd() / 1000f);
        float bpheight = borderPaddingBefore
                + (area.getBorderAndPaddingWidthAfter() / 1000f);

        float height = area.getBPD() / 1000f;
        if (height != 0.0f || bpheight != 0.0f && bpwidth != 0.0f) {
            float x = currentIPPosition / 1000f;
<<<<<<< HEAD
            float y = (currentBPPosition + area.getBlockProgressionOffset()) / 1000f;
=======
            float y = (currentBPPosition + area.getOffset()) / 1000f;
>>>>>>> 6c827ad0
            float width = area.getIPD() / 1000f;
            drawBackAndBorders(area, x, y - borderPaddingBefore
                                , width + bpwidth
                                , height + bpheight);
        }
    }

    /** Constant for the fox:transform extension attribute */
    protected static final QName FOX_TRANSFORM
            = new QName(ExtensionElementMapping.URI, "fox:transform");

    /** {@inheritDoc} */
    protected void renderBlockViewport(BlockViewport bv, List children) {
        // clip and position viewport if necessary

        // save positions
        int saveIP = currentIPPosition;
        int saveBP = currentBPPosition;

        CTM ctm = bv.getCTM();
        int borderPaddingBefore = bv.getBorderAndPaddingWidthBefore();

        int positioning = bv.getPositioning();
        if (positioning == Block.ABSOLUTE || positioning == Block.FIXED) {

            //For FIXED, we need to break out of the current viewports to the
            //one established by the page. We save the state stack for restoration
            //after the block-container has been painted. See below.
            List breakOutList = null;
            if (positioning == Block.FIXED) {
                breakOutList = breakOutOfStateStack();
            }

            AffineTransform positionTransform = new AffineTransform();
            positionTransform.translate(bv.getXOffset(), bv.getYOffset());

            int borderPaddingStart = bv.getBorderAndPaddingWidthStart();

            //"left/"top" (bv.getX/YOffset()) specify the position of the content rectangle
            positionTransform.translate(-borderPaddingStart, -borderPaddingBefore);

            //Free transformation for the block-container viewport
            String transf;
            transf = bv.getForeignAttributeValue(FOX_TRANSFORM);
            if (transf != null) {
                AffineTransform freeTransform = AWTTransformProducer.createAffineTransform(transf);
                positionTransform.concatenate(freeTransform);
            }

            //Viewport position
            if (!positionTransform.isIdentity()) {
                establishTransformationMatrix(positionTransform);
            }

            //This is the content-rect
            float width = bv.getIPD() / 1000f;
            float height = bv.getBPD() / 1000f;

            //Background and borders
            float borderPaddingWidth
                = (borderPaddingStart + bv.getBorderAndPaddingWidthEnd()) / 1000f;
            float borderPaddingHeight
                = (borderPaddingBefore + bv.getBorderAndPaddingWidthAfter()) / 1000f;
            drawBackAndBorders(bv, 0, 0, width + borderPaddingWidth, height + borderPaddingHeight);

            //Shift to content rectangle after border painting
            AffineTransform contentRectTransform = new AffineTransform();
            contentRectTransform.translate(borderPaddingStart, borderPaddingBefore);

            if (!contentRectTransform.isIdentity()) {
                establishTransformationMatrix(contentRectTransform);
            }

            //Clipping
            if (bv.getClip()) {
                clipRect(0f, 0f, width, height);
            }

            //Set up coordinate system for content rectangle
            AffineTransform contentTransform = ctm.toAffineTransform();
            if (!contentTransform.isIdentity()) {
                establishTransformationMatrix(contentTransform);
            }

            currentIPPosition = 0;
            currentBPPosition = 0;
            renderBlocks(bv, children);

            if (!contentTransform.isIdentity()) {
                restoreGraphicsState();
            }

            if (!contentRectTransform.isIdentity()) {
                restoreGraphicsState();
            }

            if (!positionTransform.isIdentity()) {
                restoreGraphicsState();
            }

            //For FIXED, we need to restore break out now we are done
            if (positioning == Block.FIXED) {
                if (breakOutList != null) {
                    restoreStateStackAfterBreakOut(breakOutList);
                }
            }

            currentIPPosition = saveIP;
            currentBPPosition = saveBP;
        } else {

            currentBPPosition += bv.getSpaceBefore();

            //borders and background in the old coordinate system
            handleBlockTraits(bv);

            //Advance to start of content area
            currentIPPosition += bv.getStartIndent();

            CTM tempctm = new CTM(containingIPPosition, currentBPPosition);
            ctm = tempctm.multiply(ctm);

            //Now adjust for border/padding
            currentBPPosition += borderPaddingBefore;

            Rectangle2D clippingRect = null;
            if (bv.getClip()) {
                clippingRect = new Rectangle(currentIPPosition, currentBPPosition,
                        bv.getIPD(), bv.getBPD());
            }

            startVParea(ctm, clippingRect);
            currentIPPosition = 0;
            currentBPPosition = 0;
            renderBlocks(bv, children);
            endVParea();

            currentIPPosition = saveIP;
            currentBPPosition = saveBP;

            currentBPPosition += (bv.getAllocBPD());
<<<<<<< HEAD
        }
=======
        }
    }

    /** {@inheritDoc} */
    protected void renderReferenceArea(Block block) {
        // save position and offset
        int saveIP = currentIPPosition;
        int saveBP = currentBPPosition;

        //Establish a new coordinate system
        AffineTransform at = new AffineTransform();
        at.translate(currentIPPosition, currentBPPosition);
        at.translate(block.getXOffset(), block.getYOffset());
        at.translate(0, block.getSpaceBefore());

        if (!at.isIdentity()) {
            establishTransformationMatrix(at);
        }

        currentIPPosition = 0;
        currentBPPosition = 0;
        handleBlockTraits(block);

        List children = block.getChildAreas();
        if (children != null) {
            renderBlocks(block, children);
        }

        if (!at.isIdentity()) {
            restoreGraphicsState();
        }

        // stacked and relative blocks effect stacking
        currentIPPosition = saveIP;
        currentBPPosition = saveBP;
    }

    /** {@inheritDoc} */
    protected void renderFlow(NormalFlow flow) {
        // save position and offset
        int saveIP = currentIPPosition;
        int saveBP = currentBPPosition;

        //Establish a new coordinate system
        AffineTransform at = new AffineTransform();
        at.translate(currentIPPosition, currentBPPosition);

        if (!at.isIdentity()) {
            establishTransformationMatrix(at);
        }

        currentIPPosition = 0;
        currentBPPosition = 0;
        super.renderFlow(flow);

        if (!at.isIdentity()) {
            restoreGraphicsState();
        }

        // stacked and relative blocks effect stacking
        currentIPPosition = saveIP;
        currentBPPosition = saveBP;
>>>>>>> 6c827ad0
    }

    /** {@inheritDoc} */
    protected void renderReferenceArea(Block block) {
        // save position and offset
        int saveIP = currentIPPosition;
        int saveBP = currentBPPosition;

        //Establish a new coordinate system
        AffineTransform at = new AffineTransform();
        at.translate(currentIPPosition, currentBPPosition);
        at.translate(block.getXOffset(), block.getYOffset());
        at.translate(0, block.getSpaceBefore());

        if (!at.isIdentity()) {
            establishTransformationMatrix(at);
        }

        currentIPPosition = 0;
        currentBPPosition = 0;
        handleBlockTraits(block);

        List children = block.getChildAreas();
        if (children != null) {
            renderBlocks(block, children);
        }

        if (!at.isIdentity()) {
            restoreGraphicsState();
        }

        // stacked and relative blocks effect stacking
        currentIPPosition = saveIP;
        currentBPPosition = saveBP;
    }

    /** {@inheritDoc} */
    protected void renderFlow(NormalFlow flow) {
        // save position and offset
        int saveIP = currentIPPosition;
        int saveBP = currentBPPosition;

        //Establish a new coordinate system
        AffineTransform at = new AffineTransform();
        at.translate(currentIPPosition, currentBPPosition);

        if (!at.isIdentity()) {
            establishTransformationMatrix(at);
        }

        currentIPPosition = 0;
        currentBPPosition = 0;
        super.renderFlow(flow);

        if (!at.isIdentity()) {
            restoreGraphicsState();
        }

        // stacked and relative blocks effect stacking
        currentIPPosition = saveIP;
        currentBPPosition = saveBP;
    }

    /**
     * Concatenates the current transformation matrix with the given one, therefore establishing
     * a new coordinate system.
     * @param at the transformation matrix to process (coordinates in points)
     */
    protected abstract void concatenateTransformationMatrix(AffineTransform at);

    /**
     * Concatenates the current transformation matrix with the given one, therefore establishing
     * a new coordinate system.
     * @param at the transformation matrix to process (coordinates in points)
     */
    protected abstract void concatenateTransformationMatrix(AffineTransform at);

    /**
     * Render an inline viewport.
     * This renders an inline viewport by clipping if necessary.
     * @param viewport the viewport to handle
     */
    public void renderViewport(Viewport viewport) {

        float x = currentIPPosition / 1000f;
        float y = (currentBPPosition + viewport.getBlockProgressionOffset()) / 1000f;
        float width = viewport.getIPD() / 1000f;
        float height = viewport.getBPD() / 1000f;
        // TODO: Calculate the border rect correctly.
        float borderPaddingStart = viewport.getBorderAndPaddingWidthStart() / 1000f;
        float borderPaddingBefore = viewport.getBorderAndPaddingWidthBefore() / 1000f;
        float bpwidth = borderPaddingStart
                + (viewport.getBorderAndPaddingWidthEnd() / 1000f);
        float bpheight = borderPaddingBefore
                + (viewport.getBorderAndPaddingWidthAfter() / 1000f);

        drawBackAndBorders(viewport, x, y, width + bpwidth, height + bpheight);

        if (viewport.getClip()) {
            saveGraphicsState();

            clipRect(x + borderPaddingStart, y + borderPaddingBefore, width, height);
        }
        super.renderViewport(viewport);

        if (viewport.getClip()) {
            restoreGraphicsState();
        }
    }

    /**
     * Restores the state stack after a break out.
     * @param breakOutList the state stack to restore.
     */
    protected abstract void restoreStateStackAfterBreakOut(List breakOutList);

    /**
     * Breaks out of the state stack to handle fixed block-containers.
     * @return the saved state stack to recreate later
     */
    protected abstract List breakOutOfStateStack();

    /** Saves the graphics state of the rendering engine. */
    protected abstract void saveGraphicsState();

    /** Restores the last graphics state of the rendering engine. */
    protected abstract void restoreGraphicsState();

    /** Indicates the beginning of a text object. */
    protected abstract void beginTextObject();

    /** Indicates the end of a text object. */
    protected abstract void endTextObject();

    /**
     * Paints the text decoration marks.
     * @param fm Current typeface
     * @param fontsize Current font size
     * @param inline inline area to paint the marks for
     * @param baseline position of the baseline
     * @param startx start IPD
     */
    protected void renderTextDecoration(FontMetrics fm, int fontsize, InlineArea inline,
                    int baseline, int startx) {
        boolean hasTextDeco = inline.hasUnderline()
                || inline.hasOverline()
                || inline.hasLineThrough();
        if (hasTextDeco) {
            endTextObject();
            float descender = fm.getDescender(fontsize) / 1000f;
            float capHeight = fm.getCapHeight(fontsize) / 1000f;
            float halfLineWidth = (descender / -8f) / 2f;
            float endx = (startx + inline.getIPD()) / 1000f;
            if (inline.hasUnderline()) {
                Color ct = (Color) inline.getTrait(Trait.UNDERLINE_COLOR);
                float y = baseline - descender / 2f;
                drawBorderLine(startx / 1000f, (y - halfLineWidth) / 1000f,
                        endx, (y + halfLineWidth) / 1000f,
                        true, true, Constants.EN_SOLID, ct);
            }
            if (inline.hasOverline()) {
                Color ct = (Color) inline.getTrait(Trait.OVERLINE_COLOR);
                float y = (float)(baseline - (1.1 * capHeight));
                drawBorderLine(startx / 1000f, (y - halfLineWidth) / 1000f,
                        endx, (y + halfLineWidth) / 1000f,
                        true, true, Constants.EN_SOLID, ct);
            }
            if (inline.hasLineThrough()) {
                Color ct = (Color) inline.getTrait(Trait.LINETHROUGH_COLOR);
                float y = (float)(baseline - (0.45 * capHeight));
                drawBorderLine(startx / 1000f, (y - halfLineWidth) / 1000f,
                        endx, (y + halfLineWidth) / 1000f,
                        true, true, Constants.EN_SOLID, ct);
            }
        }
    }

    /** Clip using the current path. */
    protected abstract void clip();

    /**
     * Clip using a rectangular area.
     * @param x the x coordinate (in points)
     * @param y the y coordinate (in points)
     * @param width the width of the rectangle (in points)
     * @param height the height of the rectangle (in points)
     */
    protected abstract void clipRect(float x, float y, float width, float height);

    /**
     * Moves the current point to (x, y), omitting any connecting line segment.
     * @param x x coordinate
     * @param y y coordinate
     */
    protected abstract void moveTo(float x, float y);

    /**
     * Appends a straight line segment from the current point to (x, y). The
     * new current point is (x, y).
     * @param x x coordinate
     * @param y y coordinate
     */
    protected abstract void lineTo(float x, float y);

    /**
     * Closes the current subpath by appending a straight line segment from
     * the current point to the starting point of the subpath.
     */
    protected abstract void closePath();

    /**
     * Fill a rectangular area.
     * @param x the x coordinate
     * @param y the y coordinate
     * @param width the width of the rectangle
     * @param height the height of the rectangle
     */
    protected abstract void fillRect(float x, float y, float width, float height);

    /**
     * Establishes a new foreground or fill color.
     * @param col the color to apply (null skips this operation)
     * @param fill true to set the fill color, false for the foreground color
     */
    protected abstract void updateColor(Color col, boolean fill);

    /**
     * Draw an image at the indicated location.
     * @param url the URI/URL of the image
     * @param pos the position of the image
     * @param foreignAttributes an optional Map with foreign attributes, may be null
     */
    protected abstract void drawImage(String url, Rectangle2D pos, Map foreignAttributes);

    /**
     * Draw an image at the indicated location.
     * @param url the URI/URL of the image
     * @param pos the position of the image
     */
    protected final void drawImage(String url, Rectangle2D pos) {
        drawImage(url, pos, null);
    }

    /**
     * Draw a border segment of an XSL-FO style border.
     * @param x1 starting x coordinate
     * @param y1 starting y coordinate
     * @param x2 ending x coordinate
     * @param y2 ending y coordinate
     * @param horz true for horizontal border segments, false for vertical border segments
     * @param startOrBefore true for border segments on the start or before edge,
     *                      false for end or after.
     * @param style the border style (one of Constants.EN_DASHED etc.)
     * @param col the color for the border segment
     */
<<<<<<< HEAD
    protected abstract void drawBorderLine                      // CSOK: ParameterNumber
        (float x1, float y1, float x2, float y2, boolean horz,
         boolean startOrBefore, int style, Color col);
=======
    protected abstract void drawBorderLine(float x1, float y1, float x2, float y2,
            boolean horz, boolean startOrBefore, int style, Color col);
>>>>>>> 6c827ad0

    /** {@inheritDoc} */
    public void renderForeignObject(ForeignObject fo, Rectangle2D pos) {
        endTextObject();
        Document doc = fo.getDocument();
        String ns = fo.getNameSpace();
        renderDocument(doc, ns, pos, fo.getForeignAttributes());
    }

    /**
     * Establishes a new coordinate system with the given transformation matrix.
     * The current graphics state is saved and the new coordinate system is concatenated.
<<<<<<< HEAD
=======
     * @param block
     *
>>>>>>> 6c827ad0
     * @param at the transformation matrix
     */
    protected void establishTransformationMatrix(AffineTransform at) {
        saveGraphicsState();
        concatenateTransformationMatrix(UnitConv.mptToPt(at));
    }

}<|MERGE_RESOLUTION|>--- conflicted
+++ resolved
@@ -172,18 +172,10 @@
      * @param bpsStart the border-start traits
      * @param bpsEnd the border-end traits
      */
-<<<<<<< HEAD
-    protected void drawBackground                               // CSOK: ParameterNumber
-        (float startx, float starty, float width, float height, Trait.Background back,
-         BorderProps bpsBefore, BorderProps bpsAfter,
-         BorderProps bpsStart, BorderProps bpsEnd) {
-=======
-    protected void drawBackground(float startx, float starty,
-                    float width, float height,
-                    Trait.Background back,
-                    BorderProps bpsBefore, BorderProps bpsAfter,
-                    BorderProps bpsStart, BorderProps bpsEnd) {
->>>>>>> 6c827ad0
+    protected void drawBackground(                               // CSOK: ParameterNumber
+            float startx, float starty, float width, float height, Trait.Background back,
+            BorderProps bpsBefore, BorderProps bpsAfter,
+            BorderProps bpsStart, BorderProps bpsEnd) {
         if (back != null) {
             endTextObject();
 
@@ -269,17 +261,10 @@
      * @param bpsStart the border-start traits
      * @param bpsEnd the border-end traits
      */
-<<<<<<< HEAD
-    protected void drawBorders                                  // CSOK: ParameterNumber
-        (float startx, float starty, float width, float height,
-         BorderProps bpsBefore, BorderProps bpsAfter,
-         BorderProps bpsStart, BorderProps bpsEnd) {
-=======
-    protected void drawBorders(float startx, float starty,
-                    float width, float height,
-                    BorderProps bpsBefore, BorderProps bpsAfter,
-                    BorderProps bpsStart, BorderProps bpsEnd) {
->>>>>>> 6c827ad0
+    protected void drawBorders(                                  // CSOK: ParameterNumber
+            float startx, float starty, float width, float height,
+            BorderProps bpsBefore, BorderProps bpsAfter,
+            BorderProps bpsStart, BorderProps bpsEnd) {
         Rectangle2D.Float borderRect = new Rectangle2D.Float(startx, starty, width, height);
         drawBorders(borderRect, bpsBefore, bpsAfter, bpsStart, bpsEnd);
     }
@@ -297,12 +282,8 @@
      * @param bpsStart the border specification on the start side
      * @param bpsEnd the border specification on the end side
      */
-<<<<<<< HEAD
-    protected void drawBorders                                  // CSOK: MethodLength
-        (Rectangle2D.Float borderRect,
-=======
-    protected void drawBorders(Rectangle2D.Float borderRect,
->>>>>>> 6c827ad0
+    protected void drawBorders(                                  // CSOK: MethodLength
+            Rectangle2D.Float borderRect,
             BorderProps bpsBefore, BorderProps bpsAfter, BorderProps bpsStart, BorderProps bpsEnd) {
         //TODO generalize each of the four conditions into using a parameterized drawBorder()
         boolean[] border = new boolean[] {
@@ -486,11 +467,7 @@
         float height = area.getBPD() / 1000f;
         if (height != 0.0f || bpheight != 0.0f && bpwidth != 0.0f) {
             float x = currentIPPosition / 1000f;
-<<<<<<< HEAD
             float y = (currentBPPosition + area.getBlockProgressionOffset()) / 1000f;
-=======
-            float y = (currentBPPosition + area.getOffset()) / 1000f;
->>>>>>> 6c827ad0
             float width = area.getIPD() / 1000f;
             drawBackAndBorders(area, x, y - borderPaddingBefore
                                 , width + bpwidth
@@ -632,9 +609,6 @@
             currentBPPosition = saveBP;
 
             currentBPPosition += (bv.getAllocBPD());
-<<<<<<< HEAD
-        }
-=======
         }
     }
 
@@ -697,76 +671,7 @@
         // stacked and relative blocks effect stacking
         currentIPPosition = saveIP;
         currentBPPosition = saveBP;
->>>>>>> 6c827ad0
-    }
-
-    /** {@inheritDoc} */
-    protected void renderReferenceArea(Block block) {
-        // save position and offset
-        int saveIP = currentIPPosition;
-        int saveBP = currentBPPosition;
-
-        //Establish a new coordinate system
-        AffineTransform at = new AffineTransform();
-        at.translate(currentIPPosition, currentBPPosition);
-        at.translate(block.getXOffset(), block.getYOffset());
-        at.translate(0, block.getSpaceBefore());
-
-        if (!at.isIdentity()) {
-            establishTransformationMatrix(at);
-        }
-
-        currentIPPosition = 0;
-        currentBPPosition = 0;
-        handleBlockTraits(block);
-
-        List children = block.getChildAreas();
-        if (children != null) {
-            renderBlocks(block, children);
-        }
-
-        if (!at.isIdentity()) {
-            restoreGraphicsState();
-        }
-
-        // stacked and relative blocks effect stacking
-        currentIPPosition = saveIP;
-        currentBPPosition = saveBP;
-    }
-
-    /** {@inheritDoc} */
-    protected void renderFlow(NormalFlow flow) {
-        // save position and offset
-        int saveIP = currentIPPosition;
-        int saveBP = currentBPPosition;
-
-        //Establish a new coordinate system
-        AffineTransform at = new AffineTransform();
-        at.translate(currentIPPosition, currentBPPosition);
-
-        if (!at.isIdentity()) {
-            establishTransformationMatrix(at);
-        }
-
-        currentIPPosition = 0;
-        currentBPPosition = 0;
-        super.renderFlow(flow);
-
-        if (!at.isIdentity()) {
-            restoreGraphicsState();
-        }
-
-        // stacked and relative blocks effect stacking
-        currentIPPosition = saveIP;
-        currentBPPosition = saveBP;
-    }
-
-    /**
-     * Concatenates the current transformation matrix with the given one, therefore establishing
-     * a new coordinate system.
-     * @param at the transformation matrix to process (coordinates in points)
-     */
-    protected abstract void concatenateTransformationMatrix(AffineTransform at);
+    }
 
     /**
      * Concatenates the current transformation matrix with the given one, therefore establishing
@@ -953,14 +858,9 @@
      * @param style the border style (one of Constants.EN_DASHED etc.)
      * @param col the color for the border segment
      */
-<<<<<<< HEAD
-    protected abstract void drawBorderLine                      // CSOK: ParameterNumber
-        (float x1, float y1, float x2, float y2, boolean horz,
-         boolean startOrBefore, int style, Color col);
-=======
-    protected abstract void drawBorderLine(float x1, float y1, float x2, float y2,
-            boolean horz, boolean startOrBefore, int style, Color col);
->>>>>>> 6c827ad0
+    protected abstract void drawBorderLine(                      // CSOK: ParameterNumber
+            float x1, float y1, float x2, float y2, boolean horz,
+            boolean startOrBefore, int style, Color col);
 
     /** {@inheritDoc} */
     public void renderForeignObject(ForeignObject fo, Rectangle2D pos) {
@@ -973,11 +873,6 @@
     /**
      * Establishes a new coordinate system with the given transformation matrix.
      * The current graphics state is saved and the new coordinate system is concatenated.
-<<<<<<< HEAD
-=======
-     * @param block
-     *
->>>>>>> 6c827ad0
      * @param at the transformation matrix
      */
     protected void establishTransformationMatrix(AffineTransform at) {
