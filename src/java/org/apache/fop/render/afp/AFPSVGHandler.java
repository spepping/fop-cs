--- conflicted
+++ resolved
@@ -174,12 +174,8 @@
         return objectAreaInfo;
     }
 
-<<<<<<< HEAD
     private AFPGraphicsObjectInfo createGraphicsObjectInfo
         (AFPPaintingState paintingState, Graphics2DImagePainter painter,
-=======
-    private AFPGraphicsObjectInfo createGraphicsObjectInfo(AFPPaintingState paintingState, Graphics2DImagePainter painter,
->>>>>>> 6c827ad0
             FOUserAgent userAgent, AFPResourceInfo resourceInfo, AFPGraphics2D g2d) {
         AFPGraphicsObjectInfo graphicsObjectInfo = new AFPGraphicsObjectInfo();
 
@@ -198,14 +194,11 @@
         return graphicsObjectInfo;
     }
 
-<<<<<<< HEAD
     /**
      * @param userAgent a user agent instance
      * @param g2d a graphics context
      * @return a bridge context
      */
-=======
->>>>>>> 6c827ad0
     public static BridgeContext createBridgeContext(FOUserAgent userAgent, AFPGraphics2D g2d) {
         ImageManager imageManager = userAgent.getFactory().getImageManager();
 
@@ -221,7 +214,7 @@
 
     /** {@inheritDoc} */
     public boolean supportsRenderer(Renderer renderer) {
-        return (renderer instanceof AFPRenderer);
+        return false;
     }
 
     /** {@inheritDoc} */
