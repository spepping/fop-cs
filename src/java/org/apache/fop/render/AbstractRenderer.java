--- conflicted
+++ resolved
@@ -29,17 +29,12 @@
 import java.util.List;
 import java.util.Set;
 
-<<<<<<< HEAD
 import org.w3c.dom.Document;
 
 import org.apache.commons.logging.Log;
 import org.apache.commons.logging.LogFactory;
 
 import org.apache.fop.ResourceEventProducer;
-=======
-import org.apache.commons.logging.Log;
-import org.apache.commons.logging.LogFactory;
->>>>>>> 6c827ad0
 import org.apache.fop.apps.FOPException;
 import org.apache.fop.apps.FOUserAgent;
 import org.apache.fop.area.Area;
@@ -72,15 +67,8 @@
 import org.apache.fop.area.inline.TextArea;
 import org.apache.fop.area.inline.Viewport;
 import org.apache.fop.area.inline.WordArea;
-<<<<<<< HEAD
 import org.apache.fop.fo.Constants;
 import org.apache.fop.fonts.FontInfo;
-=======
-import org.apache.fop.events.ResourceEventProducer;
-import org.apache.fop.fo.Constants;
-import org.apache.fop.fonts.FontInfo;
-import org.w3c.dom.Document;
->>>>>>> 6c827ad0
 
 /**
  * Abstract base class for all renderers. The Abstract renderer does all the
@@ -91,7 +79,7 @@
          implements Renderer, Constants {
 
     /** logging instance */
-    protected static Log log = LogFactory.getLog("org.apache.fop.render");
+    protected static final Log log = LogFactory.getLog("org.apache.fop.render");
 
     /**
      * user agent
@@ -220,14 +208,17 @@
         return sb.toString();
     }
 
-    /** {@inheritDoc} */
+    /**
+     * {@inheritDoc}
+     * @deprecated
+     */
     public void startPageSequence(LineArea seqTitle) {
         //do nothing
     }
 
     /** {@inheritDoc} */
     public void startPageSequence(PageSequence pageSequence) {
-        startPageSequence(pageSequence.getTitle());
+        // do nothing
     }
 
     // normally this would be overriden to create a page in the
@@ -840,15 +831,9 @@
     }
 
     /**
-<<<<<<< HEAD
      * Converts a millipoint-based transformation matrix to points.
      * @param at a millipoint-based transformation matrix
      * @return a point-based transformation matrix
-=======
-     * Get the MIME type of the renderer.
-     *
-     * @return   The MIME type of the renderer
->>>>>>> 6c827ad0
      */
     protected AffineTransform mptToPt(AffineTransform at) {
         double[] matrix = new double[6];
@@ -874,34 +859,4 @@
         matrix[5] = Math.round(matrix[5] * 1000);
         return new AffineTransform(matrix);
     }
-
-    /**
-     * Converts a millipoint-based transformation matrix to points.
-     * @param at a millipoint-based transformation matrix
-     * @return a point-based transformation matrix
-     */
-    protected AffineTransform mptToPt(AffineTransform at) {
-        double[] matrix = new double[6];
-        at.getMatrix(matrix);
-        //Convert to points
-        matrix[4] = matrix[4] / 1000;
-        matrix[5] = matrix[5] / 1000;
-        return new AffineTransform(matrix);
-    }
-
-    /**
-     * Converts a point-based transformation matrix to millipoints.
-     * @param at a point-based transformation matrix
-     * @return a millipoint-based transformation matrix
-     */
-    protected AffineTransform ptToMpt(AffineTransform at) {
-        double[] matrix = new double[6];
-        at.getMatrix(matrix);
-        //Convert to millipoints
-        //Math.round() because things like this can happen: 65.6 * 1000 = 65.599999999999999
-        //which is bad for testing
-        matrix[4] = Math.round(matrix[4] * 1000);
-        matrix[5] = Math.round(matrix[5] * 1000);
-        return new AffineTransform(matrix);
-    }
 }