<?xml version="1.0" encoding="UTF-8" ?>
<!--
  Licensed to the Apache Software Foundation (ASF) under one or more
  contributor license agreements.  See the NOTICE file distributed with
  this work for additional information regarding copyright ownership.
  The ASF licenses this file to You under the Apache License, Version 2.0
  (the "License"); you may not use this file except in compliance with
  the License.  You may obtain a copy of the License at

       http://www.apache.org/licenses/LICENSE-2.0

  Unless required by applicable law or agreed to in writing, software
  distributed under the License is distributed on an "AS IS" BASIS,
  WITHOUT WARRANTIES OR CONDITIONS OF ANY KIND, either express or implied.
  See the License for the specific language governing permissions and
  limitations under the License.
-->
<!-- $Id$ -->
<!DOCTYPE status PUBLIC "-//APACHE//DTD Status V1.3//EN"
  "http://forrest.apache.org/dtd/status-v13.dtd">
<status>

  <developers>
    <!-- In alphabetical order (last name) -->
    <person name="Max Berger"        email="mayberger@apache.org"     id="MB"/>
    <person name="Chris Bowditch"    email="cbowditch@apache.org"     id="CB"/>
    <person name="Jay Bryant"        email="jbryant@apache.org"       id="JB"/>
    <person name="Adrian Cumiskey"   email="acumiskey@apache.org"     id="AC"/>
    <person name="Bertrand Delacrétaz" email="bdelacretaz@apache.org" id="BD"/>
    <person name="Andreas Delmelle"  email="adelmelle@apache.org"     id="AD"/>
    <person name="Luca Furini"       email="lfurini@apache.org"       id="LF"/>
    <person name="Christian Geisert" email="chrisg@apache.org"        id="CG"/>
    <person name="Vincent Hennebert" email="vhennebert@apache.org"    id="VH"/>
    <person name="Clay Leeds"        email="clay@apache.org"          id="CL"/>
    <person name="Manuel Mall"       email="manuel@apache.org"        id="MM"/>
    <person name="Jeremias Märki"    email="jeremias@apache.org"      id="JM"/>
    <person name="Simon Pepping"     email="spepping@apache.org"      id="SP"/>
    <person name="the FOP committers" email="fop-dev@xmlgraphics.apache.org" id="all"/>
    <person name="Volunteer needed"  email="general@xmlgraphics.apache.org" id="open"/>
    <!-- See also src/documentation/content/xdocs/team.xml -->
  </developers>

  <contexts>
    <context id="Docs" title="Changes to Documentation"/>
    <context id="Code" title="Changes to the Code Base"/>
    <context id="Layout" title="Changes to the Layout Engine"/>
    <context id="Renderers" title="Changes to Renderers (Output Formats)"/>
    <context id="Fonts" title="Changes to the Font Subsystem"/>
    <context id="API" title="Changes to the End-User API"/>
    <context id="Extensions" title="Changes to the Bundled Extensions"/>
    <context id="Images" title="Changes to the Image Support"/>
	<context id="Config" title="Changes to the User Configuration"/>
  </contexts>

  <changes>
    <!--
      When adding changes, please try to highlight those which might affect upgrading
      users, i.e. when the behaviour changes and could affect the layout of existing
      documents. Example: the fix of marks layering will be such a case when it's done.
    -->
<<<<<<< HEAD
    <release version="FOP Trunk" date="TBD">
      <action context="Renderers" dev="JM" type="add" fixes-bug="49403" due-to="Patrick Jaromin">
        Initial work on spot colors (aka named colors) for PDF output.
      </action>
	  <action context="Config" dev="SP" type="fix">
		Bugfix: relative URIs in the configuration file (base, font-base, hyphenation-base) are evaluated relative to the base URI of the configuration file.
	  </action>
      <action context="Layout" dev="AD" type="fix" fixes-bug="49848">
        Bugfix: correct behavior of keep-together.within-line in case there are nested inlines
      </action>
      <action context="Code" dev="AD" type="fix" fixes-bug="50471">
        Bugfix: avoid ArrayIndexOutOfBoundsException for codepoints without a linebreak class
      </action>
      <action context="Layout" dev="AD" type="fix" fixes-bug="48380">
        Bugfix: avoid ClassCastException when using fox:widow-content-limit
      </action>
      <action context="Layout" dev="VH" type="fix" fixes-bug="50089">
        Bugfix: content after forced break in block-container is not rendered.
      </action>
      <action context="Layout" dev="JM" type="fix" fixes-bug="42034">
        Fixed adjustment of inline parent area for justified text containing a forward page reference.
      </action>
      <action context="Layout" dev="AD" type="fix" fixes-bug="38264">
        Fixed behavior when combining hyphenation with preserved linefeeds or whitespace.
      </action>
      <action context="Code" dev="VH" type="fix" fixes-bug="49695" due-to="Joshua Marquart">
        Replaced magic numbers with constants from UnitConv and GraphicsConstants.
      </action>
      <action context="Renderers" dev="JM" type="add" fixes-bug="42600" due-to="Maximilian Aster">
        Added some support for break-before/-after for RTF output.
      </action>
      <action context="Renderers" dev="JM" type="add" fixes-bug="49379" due-to="Peter Hancock">
        Added ability to embed an external AFP page segment resource file (AFP output only).
      </action>
      <action context="Renderers" dev="JM" type="fix" fixes-bug="46360" due-to="Alexis Giotis">
        Fixed a multi-threading issue when rendering SVG.
      </action>
      <action context="Layout" dev="JM" type="fix" fixes-bug="49885">
        Fixed retrieval of available BPD for cases spanning columns and multiple pages with differing page masters.
      </action>
      <action context="Renderers" dev="VH" type="remove">
        Removed old Renderer implementations for those output formats that have a version based on 
        the new DocumentHandler architecture available (AFP, PCL, PDF, PS).
      </action>
      <action context="Fonts" dev="AC" type="fix">
        Reinstated support for being able to specify a font cache filepath in the fop user configuration.
      </action>
      <action context="Fonts" dev="AC" type="add">
        Added convenience support for the flushing of the Fop font cache file from the command line.
      </action>
      <action context="Renderers" dev="JM" type="add" fixes-bug="44460" due-to="Andrejus Chaliapinas">
        Added support for PDF File Attachments (Embedded Files).
      </action>
    </release>
    <release version="1.0" date="21 July 2010">
=======
    <release version="1.0" date="July 2010">
>>>>>>> c41bb357
      <action context="Renderers" dev="JM" type="fix">
        AFP Output: Fixed positioning of Java2D-based images (when GOCA is enabled).
      </action>
      <action context="Renderers" dev="JM" type="add">
        AFP Output: Added enhanced dithering functionality for images that are converted to
        bi-level images.
      </action>
      <action context="Renderers" dev="JM" type="fix">
        AFP Output: Fix for bitmap images inside an SVG or G2D graphic (printer errors) and
        positioning fix for bitmaps from G2D graphics.
      </action>
      <action context="Renderers" dev="JM" type="fix" fixes-bug="42306" due-to="Richard Wheeldon">
        Fix for AWT viewer to correctly track page numbers in continuous display mode.
      </action>
      <action context="Renderers" dev="JM" type="fix">
        Bugfix for formatting of floating point numbers which could lead to invalid PDFs.
      </action>
      <action context="Renderers" dev="JM" type="fix">
        Added a save/restoreGraphicsState pair for the initial coordinate system in PDF output
        for easier post-processing.
      </action>
      <action context="Images" dev="JM" type="add">
        Added customization ability for the image loading framework from FOP's configuration file.
      </action>
      <action context="Renderers" dev="JM" type="fix" fixes-bug="48696" due-to="Peter Hancock">
        Bugfix for color model in IOCA IDE structure parameter for 4- and 8-bit grayscale images.
      </action>
      <action context="Renderers" dev="JM" type="add" fixes-bug="48567" due-to="Peter Hancock">
        Initial support for CID-keyed double-byte fonts (Type 0) in AFP output.
      </action>
	  <action context="API" dev="SP" type="add">Added a command-line option '-catalog' to use a catalog resolver for the XML and XSLT files</action>
      <action context="Layout" dev="SP" type="add">Implement internal character classes if the hyphenation pattern file does not contain them</action>
      <action context="Layout" dev="VH" type="fix" fixes-bug="46486">
        Bugfix: having a special page-master for the last page caused loss of content when normal 
        blocks were mixed with blocks spanning all columns.
      </action>
      <action context="Renderers" dev="VH" type="add">
        Added possibility to customize PDF tagging via the ‘role’ property.
      </action>
      <action context="Renderers" dev="CB" type="fix" fixes-bug="48237" due-to="Peter Hancock">
        Bugfix: AFP Renderer: Respect image color settings for svg 
      </action>	  
	  <action context="Renderers" dev="CB" type="fix" fixes-bug="48376" due-to="Venkat Reddy">
        Bugfix: AFP Renderer: Page Overlays not generated when using Intermediate Format
      </action>	  
      <action context="Renderers" dev="CB" type="fix" fixes-bug="48456">
        Bugfix: AFP Renderer: Underline is incorrectly placed when reference-orientation != 0
      </action>
      <action context="Renderers" dev="CB" type="fix" fixes-bug="48453">
        Bugfix: AFP Renderer: Page Segments not positioned correctly when reference-orientation != 0
      </action>
      <action context="Fonts" dev="JM" type="add">
        Added support for TrueType fonts with symbol character maps (like "Wingdings" and "Symbol").
        Character for these fonts are usually found in the 0xF020 to 0xF0FF range
        (a Unicode private use area). 
      </action>
      <action context="Fonts" dev="JM" type="fix">
        Bugfix: Font selection fallbacks did not work in some cases (ex. bold+italic to normal)
      </action>
      <action context="Renderers" dev="CB" type="fix" fixes-bug="48290">
        Bugfix: AFP Renderer: AttributeQualifier Triplet occurs before TLE Value.
      </action>
      <action context="Renderers" dev="JM" type="fix" fixes-bug="48048" due-to="D.W. Harks">
        Bugfix in AFP output: fixed flags in GOCA GBAR order.
      </action>
      <action context="Renderers" dev="VH" type="fix" fixes-bug="48185" due-to="Harald G. Henne">
        Bugfix in AFP output: rounding error when computing the CMYK components of a color.
      </action>
      <action context="Code" dev="VH" type="fix" fixes-bug="48167" due-to="Venkat Reddy">
        Bugfix: when #CMYK pseudo-profile was used in the rgb-icc() function, always the fallback 
        RGB colors were used instead.
      </action>
      <action context="Layout" dev="VH" type="fix" fixes-bug="48082">
        Bugfix: value of conditional space not always taken into account in the calculation of a 
        table’s height.
      </action>
      <action context="Renderers" dev="JM,VH" type="add" fixes-bug="46705" due-to="Jost Klopfstein">
        Added basic accessibility and Tagged PDF support. 
      </action>
      <action context="Renderers" dev="JM" type="add">
        Added support for encoding CMYK bitmap images (IOCA FS45) and TIFF images as embedded objects.
      </action>
      <action context="Code" dev="AC" type="add">
        Added support for xmlfile and xsltfile parameters in FOP's Ant Task.
      </action>
      <action context="Renderers" dev="AC" type="fix" fixes-bug="47941">
        BugFix: Maintain valid AFP by providing TLE truncation on Attribute Value Triplet values that are greater than 250 chars in length.
      </action>
      <action context="Fonts" dev="JM" type="fix" fixes-bug="47711" due-to="Nicolas Peninguy">
        Fixed generation of CIDSet object in PDF output.
      </action>
      <action context="Layout" dev="VH" type="fix">
        Fixed handling of percentage values for provisional-label-separation.
      </action>
      <action context="Layout" dev="VH" type="fix" fixes-bug="47835" due-to="Jonathan Levinson">
        Fixed handling of percentage values for provisional-distance-between-starts.
      </action>
      <action context="Renderers" dev="CB" type="add">
        Added support for positioning Page Overlays in AFP Output
      </action>
      <action context="Fonts" dev="JM" type="add">
        Added support for specifying referenced fonts per renderer in addition to the general
        match list.
      </action>
      <action context="Renderers" dev="JM" type="add">
        Added support for creating thumbnails or preview bitmaps of fixed size for PNG and TIFF
        output.
      </action>
      <action context="Extensions" dev="JM" type="add">
        Added support for the #CMYK pseudo-profile supported by some commercial XSL implementations
        on the rgb-icc() function.
      </action>
      <action context="Layout" dev="VH" type="add" importance="high">
        Added limited support for pages of different inline-progression-dimensions within a 
        page-sequence.
      </action>
      <action context="Layout" dev="AD" type="add" fixes-bug="46905">
        Added basic implementation for column-keeps.
      </action>
      <action context="Code" dev="AD" type="fix" fixes-bug="47710">
        White-space handling in markers with inline-content throws a NullPointerException
        in some cases.
      </action>
      <action context="Renderers" dev="CB" type="fix" fixes-bug="47694">
        Dithered Background Shading can produce illegal AFP if objects are very small
      </action>
      <action context="Renderers" dev="CB" type="add">
        AFP Output: Added support for IMM Extension on fo:simple-page-master.
      </action>
      <action context="Renderers" dev="JM" type="add" fixes-bug="47311" due-to="Peter Coppens">
        Added an initial set of extensions for prepress support (fox:bleed, fox:crop-offset,
        fox:crop-box and fox:scale). This is currently supported only by PDF and Java2D renderers.
      </action>
      <action context="Renderers" dev="JM" type="add">
        PCL Output: Added support for specifying the output bin.
      </action>
      <action context="Renderers" dev="JM" type="add">
        AFP Output: Added support for embedding external AFP form maps (form defs) using the
        afp:include-form-map extension.
      </action>
      <action context="Renderers" dev="JM" type="add">
        AFP Output: Added support for AFP font embedding. Note: this changes the default behaviour.
        Like with PDF and PS, all fonts are embedded by default unless matched in the
        "referenced-fonts" section in the configuration.
      </action>
      <action context="Renderers" dev="AD" type="fix" fixes-bug="47508" due-to="Bharat Attaluri">
        Bugfix: Error while writing TLE's attribute qualifier in the output.
      </action>
      <action context="Renderers" dev="CB" type="fix">
        Bugfix: support justified text in AFP Renderer (already working in AFP Painter)
      </action>
      <action context="Renderers" dev="AD" type="add">
        AFP Renderer Raster Fonts:
        <ul>
          <li>added support for fractional font-sizes in the configuration.</li>
          <li>selection of the smaller font-size, in case two possible fallbacks have the
              same difference to a requested size.</li>
        </ul>
      </action>
      <action context="Fonts" dev="CB" type="fix">
        Bugfix: support PFM Files with no extent table.
      </action>
      <action context="Code" dev="AD" type="fix" fixes-bug="46960">
        Bugfix: previously retrieved markers were not cleared if the new marker was empty.
      </action>
      <action context="Fonts" dev="VH" type="fix" fixes-bug="47232" due-to="Maxim Wirt">
        Bugfix: for the last character of a Type1 font, always a width of 0 was returned.
      </action>
      <action context="Code" dev="VH" type="fix">
        Changed meaning of ‘-v’ option to ‘verbose’, which will print FOP’s version and proceed.
        Added a ‘-version’ option to simply print the version then exit, following Java practices.
      </action>
      <action context="Layout" dev="VH" type="fix" fixes-bug="47101">
        Bugfix: The cells of a table inside a marker were duplicated at every marker retrieval.
      </action>
      <action context="Images" dev="JM" type="fix">
        Bugfix: use the effective color profile supplied by the ImageEncodingHelper, instead of the
        original one.
      </action>
      <action context="Renderers" dev="JM" type="fix">
        Bugfix: reset graphic state when a page is finished in PostScript.
      </action>
      <action context="Renderers" dev="JM" type="add">
        Added setting to enable dithered painting of filled rectangles in AFP and PCL.
      </action>
      <action context="Layout" dev="VH" type="fix">
        Bugfix: footnotes occurring within the forced height of a table row did not appear on the
        output
      </action>
      <action context="Renderers" dev="JM" type="update" fixes-bug="47031" due-to="Francois Fernandes">
        PDFGraphics2D.writeClip doesn't generate a clip command anymore when the clip path
        is empty.
      </action>
      <action context="Renderers" dev="JM" type="add" fixes-bug="47000">
        Added a custom text painter for rendering SVG text using text operators when rendering
        to PostScript or EPS. Text is no longer painted as shapes, thus creating much smaller files.
      </action>
      <action context="Renderers" dev="JM" type="fix">
        Fixed a bug that left the PrintRenderer unconfigured even if a configuration was
        specified for "application/X-fop-print".
      </action>
      <action context="Renderers" dev="JM" type="fix" fixes-bug="46882" due-to="Yegor Kozlov">
        Fixed the handling of CMYK colors in PDFGraphics2D.
      </action>
      <action context="Layout" dev="AD" type="fix" fixes-bug="46489">
        Fixed a bug when combining a forced break with a "last" page-master. The restart
        of the algorithm would start at the index of the penalty corresponding to the last
        page-break. This has been changed to the index of the first element after the last
        page-break.
      </action>
      <action context="Fonts" dev="JM" type="add">
        Added a command-line tool to list all configured fonts
        (org.apache.fop.tools.fontlist.FontListMain).
      </action>
      <action context="Code" dev="AD" type="add" fixes-bug="46828" due-to="Dario Laera">
        Added the possibility to use CachedRenderPagesModel, to conserve memory in case
        of large documents with a lot of cross-references (area tree will be serialized to
        disk to avoid keeping it entirely in memory).
      </action>
      <action context="Fonts" dev="JM" type="add">
        AFP Fonts: Added support for full URI resolution on configured AFP fonts.
      </action>
      <action context="Renderers" dev="JM" type="add">
        AFP Output: Tag Logical Element (TLE) is now also allowed on fo:page-sequence
        (page group level).
      </action>
      <action context="Layout" dev="JM" type="fix">
        Fixed BPD trait and border painting for leaders with leader-pattern="space"
        (and similar cases).
      </action>
      <action context="Renderers" dev="JM" type="add">
        AFP Output: Added support for Invoke Medium Map (IMM).
      </action>
      <action context="Renderers" dev="JM" type="add">
        Introduced a new, additional intermediate format optimized for performance. Please see
        the intermediate format documentation for details.
      </action>
      <action context="Fonts" dev="JM" type="fix" fixes-bug="46686" due-to="Alok Singh">
        Use temporary directory for the font cache if the user home directory is not
        write-accessible.
      </action>
      <action context="Renderers" dev="JM" type="fix" fixes-bug="45342" due-to="Emil Maskovsky">
        AFP Fonts: Fixed interpretation of metric for fonts with fixed metrics and made sure
        all repeating groups in FNP (Font Position) are processed.
      </action>
      <action context="Renderers" dev="JM" type="add">
        AFP Output: Added a configuration option to override the resource level defaults in the
        code.
      </action>
      <action context="Code" dev="VH" type="fix" fixes-bug="46638">
        MinOptMaxUtil.toMinOptMax was converting LengthRangeProperty objects into illegal MinOptMax
        objects (in some cases opt could be inferior to min).
      </action>
      <action context="Layout" dev="VH" type="add" fixes-bug="46315" due-to="Georg Datterl">
        Added extension to disable column balancing before blocks spanning the whole page, in
        multiple-column documents.
      </action>
      <action context="Renderers" dev="JM" type="add">
        AFP Output: Bilevel images in resource groups as generated as hard page segments
        (instead of image objects) for better interoperability with older IPDS environments
        and for better printing performance.
      </action>
      <action context="Fonts" dev="JM" type="add">
        FOP now creates ToUnicode CMaps for single-byte fonts that don't use built-in
        encodings to help PDF text extractors interpreting characters.
      </action>
      <action context="Fonts" dev="JM" type="add">
        Added support for forcing single-byte encodings for TrueType fonts without
        creating an XML font metric file (see "encoding-mode" attribute on "font" element)
      </action>
      <action context="Layout" dev="JM" type="fix" fixes-bug="45306">
        Fixed fo:instream-foreign-object inside fo:marker.
      </action>
      <action context="Renderers" dev="JM" type="fix">
        Fixed black backgrounds occurring for transparent images in PCL output.
      </action>
      <action context="Renderers" dev="CB" type="fix" fixes-bug="46369">
        Fixed bug that caused AFP Renderer Extensions to be ignored.
      </action>
      <action context="Code" dev="AD" type="fix" fixes-bug="46319">
        Fixed a memory-leak in Marker.MarkerAttribute, where an instance was used both as key and value in
        a WeakHashMap, effectively neutralizing the benefit of using WeakReferences. Solved by extending
        PropertyCache to work for MarkerAttributes as well.
      </action>
      <action context="Renderers" dev="JM" type="fix" fixed-bug="46360">
        Fixed a multi-threading issue when rendering SVG.
      </action>
      <action context="Renderers" dev="AC" importance="high" type="add">
        AFP Output: An AFPGraphics2D implementation which provides the ability to use Batik to drive the production of AFP Graphics (GOCA) output from SVG.
      </action>
      <action context="Renderers" dev="AC" importance="high" type="add">
        AFP Output: Resource group leveling, external streaming, and de-duplication of images and graphics using IncludeObject and ResourceGroup.
      </action>
      <action context="Renderers" dev="AC" importance="high" type="add">
        AFP Output: Native image embedding support (e.g. JPEG, GIF, TIFF) using ObjectContainer and a MOD:CA Registry implementation.
      </action>
      <action context="Fonts" dev="AC" type="fix">
        More robust AFP font parsing, although it is still in need of some rework in the future.
      </action>
      <action context="Images" dev="JM" type="add" fixes-bug="41657">
        Added support for SVG 1.2 functionality inside fo:instream-foreign-object.
      </action>
      <action context="Layout" dev="AD" type="fix" fixes-bug="46240">
        Fixed a bug when combining break-before with a span change.
      </action>
      <action context="Code" dev="AD" type="fix" fixes-bug="46211" due-to="rogov.AT.devexperts.com">
        Fixed some multi-threading issues in FontCache.java:
        <ul>
        <li>remove the unused private readObject()</li>
        <li>make the changeLock member final (initialization-safety + impossible to reassign)</li>
        <li>perform the HashMap check for a failed font inside the synchronized block to avoid a race condition</li>
        </ul>
      </action>
      <action context="Renderers" dev="AD" type="add" fixes-bug="45113" due-to="Alexander Stamenov">
        Added PDF /Launch action: references to URIs using the file:// protocol will now generate
        a /Launch action as opposed to a more general /URI (which doesn't yield the expected result
        for this protocol).
      </action>
      <action context="Layout" dev="JM" type="fix">
        Fixed a problem where the BPD or a block area could be wrong if there is a nested,
        absolutely positioned area (for example a block-container).
      </action>
      <action context="Code" dev="VH" type="fix" fixes-bug="45971" due-to="Tow Browder">
        Improved the behaviour of the command line interface.
      </action>
      <action context="Layout" dev="AD" type="fix" fixes-bug="40798">
        Bugzilla 40798: A conditional-page-master-reference with page-position="last" qualifies
        for a first page, if it is also the last. Additionally: also added support for
        page-position="only".
      </action>
      <action context="Code" dev="AD" type="fix" fixes-bug="45842" due-to="Carsten Siedentop">
        Make fop.bat and fop.cmd use the %FOP_OPTS% environment variable.
      </action>
      <action context="Renderers" dev="JM" type="add" fixes-bug="45795">
        PDF Output: Added support for handling 16-bit alpha channel. They are currently
        converted to 8 bits.
      </action>
      <action context="Renderers" dev="JM" type="fix">
        PDF Output: Made sure the XMP Metadata stream is never compressed.
      </action>
      <action context="Fonts" dev="JM" type="fix" fixes-bug="45734" due-to="J. Frantzius">
        Fix for PFMReader after bug #43089 changed the behavior of PFMFile. Fixes baseline
        problems when Type 1 fonts are used in conjunction with XML font metric files.
      </action>
      <action context="Renderers" dev="JM" type="fix" fixes-bug="45616" due-to="Pavel Kysilka">
        Fix for table handling in RTF output, so the output works with OpenOffice and AbiWord, too.
      </action>
      <action context="Code" dev="AD" type="fix" fixes-bug="45667">
        Quick-fix to avoid a possible NullPointerException when using
        empty inlines and hyphenation.
      </action>
      <action context="Layout" dev="JM" type="add">
        Added missing generation of areas for empty grid units in tables with collapsing border
        model.
      </action>
      <action context="Code" dev="JM" type="fix" importance="high">
        Fixed memory leak in property cache (not cleaning stale PropertyCache$CacheEntry instances).
      </action>
      <action context="Renderers" dev="JM" type="fix">
        Fixed text stroking in SVG when the stroke-width is zero.
      </action>
      <action context="Layout" dev="JM" type="fix">
        Fixed the source for a division by zero when the content of an fo:leader with
        leader-pattern="use-content" collapses to zero width during layout.
      </action>
      <action context="Renderers" dev="JM" type="fix">
        Fixed border trait parsing for the area tree XML when CMYK or ICC colors were used.
      </action>
      <action context="Renderers" dev="JM" type="fix" fixes-bug="45606" due-to="Pavel Kysilka">
        Fixed generation of "fonttbl" for RTF output to fix loading problem with AbiWord.
      </action>
      <action context="Layout" dev="JM" type="fix">
        Fixed ID resolution for nested bookmarks with duplicated IDs.
      </action>
      <action context="Code" dev="AD" type="fix" fixes-bug="45490" due-to="Thomas Stieler">
        Fixed a slight error when resolving non-file URLs: avoid
        altering the original 'href' if the protocol is other than 'file:'
      </action>
      <action context="Layout" dev="JM" type="fix" fixes-bug="45470">
        Added LayoutManagerMapping.registerMaker() to make registration of custom
        layout managers easier.
      </action>
      <action context="Layout" dev="LF" type="fix">
        Fixed absolute positioning of block-containers when specified
        using right and bottom instead of left and top.
      </action>
      <action context="Renderers" dev="AC" type="add">
        Added PDF encryption parameter support in configuration.
      </action>
      <action context="Layout" dev="LF" type="add">
        Allowing non-zero borders and padding on page regions when
        relaxed validation is turned on.
      </action>
      <action context="Layout" dev="LF" type="fix">
        Fixed an inconsistency in footnote handling that led to unnecessary
        empty areas in pages whose last normal line contains footnotes
        when the page bpd is not the same for all pages.
      </action>
      <action context="Code" dev="AD" type="update" importance="high">
        Changed FONode.addCharacters() parameter to closer match the signature of
        the standard SAX characters() event (reduces confusion and computations).
        <em>!! Implementors of extensions that subclass FONode directly, and
        offer an implementation for addCharacters() should take care to make
        similar modifications in their code !!</em>
      </action>
      <action context="Renderers" dev="JM" type="add" fixes-bug="45115" due-to="Martin Edge">
        Added a PCL-specific extension attribute on simple-page-master for controlling
        the simplex/duplex mode.
      </action>
      <action context="Code" dev="AD" type="fix" fixes-bug="45097">
        Corrected white-space-treatment for situations where an inline-node is the first/last
        child node of an fo:block, without preceding/following text.
      </action>
      <action context="Layout" dev="MB" type="add">
        Implemented word-by-ford font-selection strategy on text.
      </action>
      <action context="Layout" dev="MB" type="add">
        Support character-by-character font-selection strategy on fo:character element.
      </action>
      <action context="Layout" dev="AD" type="fix" fixes-bug="44794">
        Added support for page-number-citation and page-number-citation-last
        of fo:inline. Corrected behavior for page-number-citation-last
        of fo:block: forward references now properly resolved.
      </action>
      <action context="Fonts" dev="JM" type="add">
        For auto-detected fonts it is now possible to specify that a font needs to be referenced
        rather than embedded (for the output formats that support this distinction).
      </action>
      <action context="Layout" dev="AD" type="fix" fixes-bug="42423">
        Added support for the "id" attribute on fo:wrappers when used
        as a child of the fo:flow.
      </action>
      <action context="Layout" dev="AD" type="fix" fixes-bug="41500">
        Fixed a ClassCastException when using an fo:wrapper as a child
        of an fo:block-container.
      </action>
      <action context="Fonts" dev="AC" type="add" importance="high">
        Add support for font substitution.
      </action>
      <action context="Renderers" dev="JM" type="fix" fixes-bug="43650">
        PCL Renderer: Improved page format selection so it doesn't interfere with
        duplex printing.
      </action>
      <action context="Layout" dev="AD" type="fix" fixes-bug="42703">
        Fixed a regression introduced by the fix for
        <link href="https://issues.apache.org/bugzilla/show_bug.cgi?id=44286">Bugzilla 44286</link>.
      </action>
      <action context="Layout" dev="AD" type="fix" fixes-bug="43591">
        Activated min-height/max-height and min-width/max-width properties.
      </action>
      <action context="Code" dev="AD" type="fix" fixes-bug="44203">
        Fixed a logic error in Hyphenator.java:
        If the source had an associated InputStream, an UnsupportedOperationException was
        triggered.
      </action>
      <action context="Renderers" dev="AD" type="add" fixes-bug="44634">
        Add partial support for the "show-destination" property on fo:basic-link
        (PDF output only; see limitations on the compliance page)
      </action>
      <action context="Layout" dev="JM" type="add" importance="high">
        Added minimal support for integer keep values on the various keep properties on block-level
        FOs. For now, all integer values are treated the same (i.e. without strength distinction).
        Using integers allows to avoid overflows that can happen when "always" is used extensively.
      </action>
      <action context="Renderers" dev="JM" type="add">
        Added support for rendering pages using JPS (Java Printing System). See new example:
        examples/embedding/java/ExamplesFO2JPSPrint.java
      </action>
      <action context="Renderers" dev="JM" type="add" fixes-bug="41687">
        Restored ability to specify from/to and odd/even pages as well as the number of copies
        for printing from the command-line.
      </action>
      <action context="Renderers" dev="JM" type="add" fixes-bug="44678" due-to="Antti Karanta">
        Added ability to pass a preconfigured PrinterJob instance to the PrintRenderer via
        the rendering options map.
      </action>
      <action context="Renderers" dev="JM" type="add" fixes-bug="44743" due-to="Yegor Kozlov">
        Added a public accessor for reference to the current page to PDFGraphics2D.
      </action>
      <action context="Fonts" dev="JM" type="add" fixes-bug="44737" due-to="Jason Harrop">
        Added support for auto-configuring TrueType Collections. XML font metrics files for
        *.ttc fonts are not required anymore.
      </action>
      <action context="Renderers" dev="JM" type="update">
        When a JPEG image is embedded, an optionally embedded color profile is filtered out
        as it's already embedded separately in the PDF file.
      </action>
      <action context="Fonts" dev="JM" type="add" importance="high">
        Added support for addressing all glyphs available in a Type 1 font, not just the ones
        in the font's primary encoding.
      </action>
      <action context="Code" dev="JM" type="add" importance="high">
        Added an event handling framework which allows to get better feedback from within FOP
        with the ability to customize problem management.
      </action>
    </release>
    <release version="0.95" date="05 August 2008">
      <notes>
        <section>
          <title>Notes</title>
          <p>
            Besides the important changes listed below, the most important areas with
            improvements in this release are:
          </p>
          <ul>
            <li>
              Many bugfixes in tables, plus some new features (full support for keeps and
              breaks, border conditionality, background on columns and header/footer/body)
            </li>
            <li>
              Improvements and bugfixes for font handling and font
              auto-detection/-registration.
            </li>
            <li>
              Performance improvements and memory optimizations for the property handling
              in the FO tree.
            </li>
          </ul>
          <p>
            Please note that with this release, we've dropped support for Java 1.3.
            FOP will, from now on, <strong>require at least Java 1.4</strong>.
          </p>
          <p>
            There have been a few changes in tables that make FOP both more strict and more
            compliant to the Recommendation:
            <ul>
              <li>XSL-FO 1.1 explicitly states that a row-spanning fo:table-cell element is not
                allowed to span further than its enclosing fo:table-header/footer/body element
                (see bottom of <link href="http://www.w3.org/TR/xsl11/#fo_table">section
                  6.7.3</link>). From now on FOP will give a validation error if a document
                contains such an erroneous cell.
              </li>
              <li>
                <p>If an fo:table element contains explicit fo:table-column children, then those
                  elements set the total number of columns in the table. This means that a
                  validation error will now occur if a row contains more cells than available
                  columns. This change allows to improve performance, since the rendering of the
                  table may start as soon as the table-column elements have been parsed.</p>
                <p>If more flexibility is needed, then the fo:table-column elements may be just
                  omitted. The final number of columns will then be set by the row that has the
                  most cells.</p>
              </li>
            </ul>
          </p>
          <p>
            The image libraries Jimi and JAI are no longer needed (and used) for image loading.
            Instead we rely completely on the Image I/O API that has been introduced with
            Java 1.4. If you still need support for bitmap image formats that do not work
            out-of-the-box, we recommend adding
            <link href="http://jai-imageio.dev.java.net/">JAI Image I/O Tools</link>
            (an Image I/O compatible image codec package) to the classpath. JAI is still required
            for building the FOP distribution but it is optional for normal builds and at run-time.
          </p>
          <note>
            This final 0.95 release also includes all of the
            <a href="changes_0.95beta.html">changes made for Apache FOP 0.95beta</a>.
          </note>
        </section>
      </notes>
      <action context="Renderers" dev="JM" type="fix">
        Fixed a color selection problem which occurred after an image has been painted
        through the Graphics2DAdapter in PDF output.
      </action>
      <action context="Renderers" dev="JM" type="fix" fixes-bug="41306">
        Fixed page ordering problem with AWTRenderer.
      </action>
      <action context="Renderers" dev="JM" type="fix" fixes-bug="39980">
        Fixed image scaling for RTF output.
      </action>
      <action context="API" dev="JM" type="fix">
        Fixed the -imagein command-line option.
      </action>
      <action context="Renderers" dev="JM" type="add" fixes-bug="43825" due-to="Maximilian Aster">
        Added support for fo:leader for RTF output (no full support!). Fixes problems with empty leaders
        being used to force empty lines among other issues.
      </action>
      <action context="Renderers" dev="JM" type="add" fixes-bug="43824" due-to="Maximilian Aster">
        Added support for page-number-citation for RTF output.
      </action>
      <action context="Renderers" dev="JM" type="fix" fixes-bug="43606" due-to="Maximilian Aster">
        Fixed handling of proportional-column-width() and percentages for table column in RTF
        output.
      </action>
      <action context="Layout" dev="AD" type="fix" fixes-bug="45295">
        Fixed NullPointerException when page-number-citations are used inside a marker.
      </action>
      <action context="Images" dev="JM" type="fix">
        Fixed two bugs concerning resolution handling with SVG images and their
        conversion to bitmaps for RTF output.
      </action>
      <action context="Code" dev="JM" type="fix" fixes-bug="44887" importance="high">
        Fixed potential multi-threading problem concerning the use of DecimalFormat.
      </action>
      <action context="Layout" dev="JM" type="fix" fixes-bug="44412">
        Regression bugfix: Multiple collapsible breaks don't cause empty pages anymore.
      </action>
      <action context="Renderers" dev="JM" type="fix">
        Fixed resolution handling inside AWT preview dialog.
      </action>
      <action context="Renderers" dev="JM" type="fix" importance="high">
        Fixed positioning of absolutely positioned block-containers in multi-column documents.
      </action>
      <action context="Renderers" dev="JM" type="fix" importance="high">
        Fixed rendering of fixed block-containers in AFP output.
      </action>
      <action context="Layout" dev="VH" type="fix" fixes-bug="44621" importance="high">
        Various bugfixes for table layout.
      </action>
      <action context="Renderers" dev="JM" type="fix">
        Fixed regression causing bad positioning of block-containers if used as descendant
        of a table-cell.
      </action>
      <action context="Fonts" dev="JM" type="fix">
        Fixed text extraction problem with ZapfDingbats and Symbol font in PDF output.
      </action>
      <action context="Images" dev="JM" type="fix">
        Fixed a performance problem concerning image serialization.
      </action>
      <action context="Fonts" dev="JM" type="fix">
        Fixed NullPointerException when loading a TrueType font using XML font metric files.
      </action>
    </release>
    <release version="0.95beta" date="26 March 2008">
      <notes>
        <section>
          <title>Notes</title>
          <p>
            Besides the important changes listed below, the most important areas with
            improvements in this release are:
          </p>
          <ul>
            <li>
              Many bugfixes in tables, plus some new features (full support for keeps and
              breaks, border conditionality, background on columns and header/footer/body)
            </li>
            <li>
              Improvements and bugfixes for font handling and font
              auto-detection/-registration.
            </li>
            <li>
              Performance improvements and memory optimizations for the property handling
              in the FO tree.
            </li>
          </ul>
          <p>
            Please note that with this release, we've dropped support for Java 1.3.
            FOP will, from now on, <strong>require at least Java 1.4</strong>.
          </p>
          <p>
            There have been a few changes in tables that make FOP both more strict and more
            compliant to the Recommendation:
            <ul>
              <li>XSL-FO 1.1 explicitly states that a row-spanning fo:table-cell element is not
                allowed to span further than its enclosing fo:table-header/footer/body element
                (see bottom of <link href="http://www.w3.org/TR/xsl11/#fo_table">section
                  6.7.3</link>). From now on FOP will give a validation error if a document
                contains such an erroneous cell.
              </li>
              <li>
                <p>If an fo:table element contains explicit fo:table-column children, then those
                  elements set the total number of columns in the table. This means that a
                  validation error will now occur if a row contains more cells than available
                  columns. This change allows to improve performance, since the rendering of the
                  table may start as soon as the table-column elements have been parsed.</p>
                <p>If more flexibility is needed, then the fo:table-column elements may be just
                  omitted. The final number of columns will then be set by the row that has the
                  most cells.</p>
            </li>
            </ul>
          </p>
          <p>
            The image libraries Jimi and JAI are no longer needed (and used) for image loading.
            Instead we rely completely on the Image I/O API that has been introduced with
            Java 1.4. If you still need support for bitmap image formats that do not work
            out-of-the-box, we recommend adding
            <link href="http://jai-imageio.dev.java.net/">JAI Image I/O Tools</link>
            (an Image I/O compatible image codec package) to the classpath. JAI is still required
            for building the FOP distribution but it is optional for normal builds and at run-time.
          </p>
        </section>
      </notes>
      <action context="Layout" dev="JM" type="fix" fixes-bug="44412">
        Bugfix: The before border of a block is no longer swallowed if its first child issues
        a break-before.
      </action>
      <action context="Layout" dev="JM" type="fix" fixes-bug="44412">
        Bugfix: When there was a forced break after a block with (conditional) borders the
        border-after wasn't painted.
      </action>
      <action context="Layout" dev="VH" type="fix">
        Bugfix: a forced break inside a cell was ignored when occurring before the minimum height
        set on the enclosing row was set.
      </action>
      <action context="Layout" dev="JM" type="fix">
        Fixed exceptions when lists, tables or block-container are children of an inline-level
        FO.
      </action>
      <action context="Layout" dev="VH" type="add" importance="high">
        Added support for background on fo:table-column and fo:table-header/footer/body elements.
      </action>
      <action context="Layout" dev="VH" type="fix">
        Fixed the rendering of the area of a table corresponding to border-separation, which must
        be filled with the background of the table, and not the rows.
      </action>
      <action context="Layout" dev="VH" type="fix">
        Improved conformance: even if a table-cell spans several rows its background must
        correspond to the first row spanned.
      </action>
      <action context="Renderers" dev="JM" type="fix" due-to="Gordon Cooke">
        Slight improvement for thin lines in Java2D/AWT output.
      </action>
      <action context="Layout" dev="VH" type="add">
        Added full support for keep-with-previous on fo:table-row and in fo:table-cell elements.
      </action>
      <action context="Code" dev="MB" type="add">
        Turned on XInclude processing for the main source given on the command line.
      </action>
      <action context="Fonts" dev="JM" type="fix" fixes-bug="44451" due-to="Justus Piater">
        Improved the font auto-detection so fonts accessed using the font-family name are
        selected with higher accuracy.
      </action>
      <action context="API" dev="JM" type="remove">
        Removed deprecated methods in the "apps" package that were left-overs from the API
        discussions.
      </action>
      <action context="Fonts" dev="JM" type="add">
        Added support for unusual font encodings (like for Symbol or Cyrillic fonts) of Type 1
        fonts in PDF and PostScript output.
      </action>
      <action context="Layout" dev="VH" type="fix" fixes-bug="44321">
        Moved to the FO tree stage the check for break-before/after on table-row while spanning in
        progress.
      </action>
      <action context="Layout" dev="VH" type="add">
        Added full support for breaks before and after table cells (that is, break-before/after set
        on the first/last child of a cell).
      </action>
      <action context="Layout" dev="VH" type="add">
        Added full support for breaks inside the cells of a table.
      </action>
      <action context="Code" dev="AD" type="fix" fixes-bug="41631">
        Added correct percentage resolution for arguments to the proportional-column-width() function.
      </action>
      <action context="Fonts" dev="JM" type="fix">
        Bugfix for date formatting with negative time zones in the PDF's Info object.
        This affected PDF/A compliance.
      </action>
      <action context="Renderers" dev="JM" type="add">
        Added an option to disable the default sRGB profile in PDF output for those who
        don't care about color fidelity, but care about PDF file size.
      </action>
      <action context="Code" dev="AD" type="fix" fixes-bug="43705">
        Fixed a bug when the rgb-icc() function was used either before the fo:declarations,
        or in documents without a fo:declarations node. In such cases, the sRGB fallback
        is now used to avoid an ugly NullPointerException.
      </action>
      <action context="Code" dev="AD" type="add">
        Added very basic parsing for the xml:lang shorthand.
      </action>
      <action context="Code" dev="AD" type="fix" fixes-bug="44343">
        Fixed a bug when using relative font-size (smaller/larger) in combination
        with percentages.
      </action>
      <action context="Fonts" dev="JM" type="fix">
        Bugfix for handling of optional tables in subset TrueType fonts. This bug caused errors
        in various PDF viewers.
      </action>
      <action context="Renderers" dev="JM" type="add">
        Added support for the natural language indentifier ("Lang" in the document catalog)
        for PDF documents based on the language/country values on fo:page-sequence.
      </action>
      <action context="Code" dev="AD" type="fix" fixes-bug="44286" due-to="Stefan Ziel">
        Fixed a memory-leak in XMLWhiteSpaceHandler.
      </action>
      <action context="Layout" dev="VH" type="fix" fixes-bug="44289">
        Fixed the resolution of borders when header/footer is omitted at page breaks.
      </action>
      <action context="Layout" dev="VH" type="add" importance="high" fixes-bug="43934">
        Added support for conditional borders in tables, for both the separate and the collapsing
        border model.
      </action>
      <action context="Layout" dev="JM" type="fix" fixes-bug="44160">
        Fixed a possible IndexOutOfBoundsException that could happen with certain constellations
        when footnotes are used.
      </action>
      <action context="Layout" dev="JM" type="fix">
        Compliance fix: for absolutely positioned block-containers, "top" wasn't
        interpreted correctly.
      </action>
      <action context="Extensions" dev="JM" type="add">
        New extension attribute fox:transform on fo:block-container allows free-form transformation
        (rotation, scaling etc.) of absolute and fixed block-containers. Supported only
        for PDF, PS and Java2D-based renderers.
      </action>
      <action context="Renderers" dev="JM" type="fix">
        Fixed logic error setting the transformation matrix for block-container viewports
        (applies to absolute and fixed block-containers only).
        Important: External renderer implementations need to adjust for the change and implement
        the new method concatenateTransformationMatrix(AffineTransform) if the renderer is
        derived from AbstractPathOrientedRenderer.
      </action>
      <action context="Images" dev="JM" importance="high" type="fix">
        A new image loading framework has been introduced to fix various problems with external
        graphics and improve performance.
      </action>
      <action context="Renderers" dev="JM" type="fix">
        Fixed generation of named destinations so it works when the PDF document is encrypted.
      </action>
      <action context="Renderers" dev="JM" type="add">
        PostScript output now generates the bounding box DSC comments for the whole document.
      </action>
      <action context="Renderers" dev="JM" type="add">
        Added support for PDF page labels.
      </action>
      <action context="Renderers" dev="JM" type="add" fixes-bug="44176" due-to="Patrick Jaromin">
        Added support for custom fonts in Java2DRenderer and derived renderers.
      </action>
      <action context="Extensions" dev="JM" type="add" importance="high">
        Added new extension element: fox:external-document. It allows to add whole documents
        such as multi-page TIFF images to be inserted as peers to a page-sequence. Each image
        will make up an entire page. See the documentation for details.
      </action>
      <action context="Layout" dev="JM" type="add">
        Added minimal support for the .minimum/.maximum components of block/inline-progression-dimension
        on fo:external-graphic and fo:instream-foreign-object.
      </action>
      <action context="Layout" dev="JM" type="add" importance="high">
        Added support for scale-down-to-fit and scale-up-to-fit (introduced in XSL 1.1).
      </action>
      <action context="Layout" dev="VH" type="fix" fixes-bug="43633">
        Bugfix: content of a row with zero height overriding the previous row
      </action>
      <action context="Renderers" dev="JM" type="fix" fixes-bug="37993">
        Bugfix: allow multiple bookmarks to point at the same destination.
      </action>
      <action context="Layout" dev="JM" type="fix" fixes-bug="43917">
        Bugfix for border-after painting and element list generation when a
        forced break is involved.
      </action>
      <action context="Layout" dev="JM" type="fix" fixes-bug="40230">
        Bugfix: no empty page is generated anymore if there's no content
        after a break-after.
      </action>
      <action context="Layout" dev="VH" type="fix" fixes-bug="43803">
        Restored proper handling of fo:table-cell having no children, which is allowed in relaxed
        validation mode.
      </action>
      <action context="Layout" dev="JM" type="fix">
        Memory Leak fixed in the Property Cache. Fixed by Jeremias Maerki. Reported and Tested By
        Chris Bowditch.
      </action>
      <action context="Layout" dev="VH" type="fix" fixes-bug="43712">
        Bugfix in tables: wrong element generation by the merging algorithm when glues must be
        produced to cope with conditional spaces. The corresponding length was added twice: one in
        the glue itself and one in the following box.
      </action>
      <action context="Code" dev="JM" type="fix">
        Bugfix for URI resolution: Make StreamSources without system identifier work again.
      </action>
      <action context="Code" dev="JM" type="fix" fixes-bug="43910" due-to="David Delbecq">
        Avoid a NullPointerException in AreaTreeHandler.endDocument().
      </action>
      <action context="Layout" dev="VH" type="fix" fixes-bug="43766">
        Bugfix: breaks generated by the merging algorithm for a table-row containing empty cells
        had always a penalty of 900.
      </action>
      <action context="Layout" dev="JM" type="add" fixes-bug="43605" due-to="V. Schappert">
        Added methods for fo:page-number-citation(-last) in FOEventHandler.
      </action>
      <action context="Layout" dev="VH" type="add">
        Step towards performance: the collapsing-border resolution algorithm no longer triggers the
        retrieving of the whole table, when possible.
      </action>
      <action context="Layout" dev="VH" type="fix">
        In case of missing cells the border-end of the table was applied to an inner cell, instead
        of the (empty) cell in the last column.
      </action>
      <action context="Layout" dev="VH" type="fix">
        Fixed the resolution of borders with table-columns (border-before/after was wrongly applied
        to every cell of the column).
      </action>
      <action context="Layout" dev="VH" type="fix" fixes-bug="42768">
        Fixed the resolution of border-end on cells spanning several rows.
      </action>
      <action context="Fonts" dev="JM" type="fix" fixes-bug="43835" due-to="David Churavy">
        Bugfix: Use Font.getName() (logical font name) instead of Font.getFontName()
        (localized) when registering fonts from AWT.
      </action>
      <action context="Fonts" dev="JM" type="fix">
        Made the way TrueType fonts are embedded in PDF compliant to the
        specification so viewers correctly identify subset fonts.
      </action>
      <action context="Fonts" dev="JM" type="fix">
        Fixed font-autodetection so fonts with uppercase extensions are
        detected, too.
      </action>
      <action context="Fonts" dev="JM" type="update">
        Improved font auto-detection and handling of AWT-supplied fonts in order
        to achieve better results when using multiple output formats. Whenever
        possible, the font names appearing in the operating system can also
        be used in XSL-FO.
      </action>
      <action context="Renderers" dev="JM" type="fix">
        Fixed regression: transparent-page-background was not recognized for PNG output.
      </action>
      <action context="Layout" dev="VH" type="add">
        Added check for table-cells which span more rows than available in their parent element
        (table-header/footer/body).
      </action>
      <action context="Layout" dev="AD" type="add">
        Added support for fo:markers in fo:inline and fo:basic-link.
      </action>
      <action context="Renderers" dev="JM" type="update" importance="high">
        PDF Transcoder (SVG) text painting has been completely rewritten.
        Except for some special cases (with filters for example), all text
        (including flow text) is now painted using PDF text operators.
      </action>
      <action context="Layout" dev="AD" type="add" fixes-bug="42748">
        Added support for ids on empty fo:inlines.
      </action>
      <action context="Fonts" dev="AC" type="add" fixes-bug="42982" due-to="Max Berger">
        Add Font support in jar files.
      </action>
      <action context="Renderers" dev="AC" type="fix" fixes-bug="43042" due-to="Andrejus Chaliapinas">
        Postscript extension cleanup.
      </action>
      <action context="Renderers" dev="AC" type="fix" fixes-bug="43587">
        Fix to avoid ClassCastException where multiple ps:ps-comments are declared within fo:declarations.
      </action>
      <action context="Fonts" dev="AC" type="fix" fixes-bug="43143">
        Fix to avoid NullPointerException when parsing ExpertEncoded and ExpertSubsetEncoded Type 1 fonts.
      </action>
      <action context="Renderers" dev="AC" type="fix" fixes-bug="43439">
        Fixes missing TLE value attribute when using AreaTree input with the AFP renderer.
      </action>
      <action context="Renderers" dev="JM" type="add">
        Added generic structures to the PDF library in order to support PDF
        file in fo:external-graphic later.
      </action>
      <action context="Code" dev="JM" type="add" fixes-bug="43597" due-to="Max Berger">
        Added support for SVGZ.
      </action>
      <action context="Layout" dev="JM" type="fix">
        Bugfix for NPE with empty table-row (regression from 0.93).
      </action>
      <action context="Renderers" dev="JM" type="add">
        Added a configuration setting to the PCL renderer to disable PJL commands.
      </action>
      <action context="Renderers" dev="JM" type="fix" fixes-bug="43464" due-to="Bruno Feurer">
        Fix to avoid a ClassCastException in renderer configuration.
      </action>
      <action context="Renderers" dev="JM" type="fix" fixes-bug="43439" due-to="Adrian Cumiskey">
        Fixed the restoration of the TLE values from the intermediate format
        for the AFP extension elements.
      </action>
      <action context="Renderers" dev="JM" type="add" fixes-bug="43041" due-to="Adrian Cumiskey">
        Added a configuration setting for the renderer/device resolution to the AFP renderer.
      </action>
      <action context="Layout" dev="AD" type="update">
        Facilitate the implementation for font-selection-strategy:<br/>
        • Changed FontInfo.fontLookup to always return an array of FontTriplet.<br/>
        • Changed CommonFont.getFontState to return an array of FontTriplet.<br/>
        • Initial modifications to the related LMs: initialized with
            the font corresponding to the first of the triplets.<br/>
      </action>
      <action context="Layout" dev="AD" type="update">
        PropertyCache phase 2:<br/>
        • improvement of the PropertyCache itself should now guarantee acceptable
            performance of the static caches in multi-session environments, which is
            a possible problem with synchronizedMap.<br/>
        • changed CommonFont to use the cache:
            added CachedCommonFont to contain the properties that are always cacheable
            CommonFont itself is only cached if the remaining properties are absolutes.<br/>
        • changed CommonHyphenation, KeepProperty, ColorProperty and FontFamilyProperty to use the cache.<br/>
      </action>
      <action context="Layout" dev="AD" type="fix" fixes-bug="42705">
        Fixed swallowing PCDATA in text-node children of
        retrieved markers.
      </action>
      <action context="Layout" dev="AD" type="fix" fixes-bug="42703">
        Fixed erroneous white-space removal in retrieved markers.
      </action>
      <action context="Layout" dev="AD" type="fix" fixes-bug="43274" due-to="ckohrn.at.tng.de">
        Fixed erroneous usage of inherited color-values in SVG.
      </action>
    </release>
    <release version="0.94" date="24th August 2007">
      <action context="Code" dev="JM" type="fix">
        AFP Renderer: Bugfix for 1 bit images where the width is not a multiple of 8.
      </action>
      <action context="Code" dev="MM" type="add" importance="high">
        Support for keep-together.within-line="always".
      </action>
      <action context="Code" dev="MM" type="fix">
        Fixed incomplete support for Unicode Word Joiner characters (U+2060 and U+FEFF).
      </action>
      <action context="Code" dev="VH" type="add">
        Add support for conditional spaces in table-cells.
      </action>
      <action context="Code" dev="AD" type="add" fixes-bug="42785" due-to="Max Berger">
        Support alignment-adjust for images.
      </action>
      <action context="Code" dev="AD" type="add" fixes-bug="41044" due-to="Richard Wheeldon">
        Partial application of the patch in Bugzilla 41044:
          * addition of a generic PropertyCache to be used by all Property
            types that can be safely canonicalized
          * modified EnumProperty, StringProperty, NumberProperty, EnumNumber
            and FixedLength to make use of the cache infrastructure
      </action>
      <action context="Code" dev="AD" type="update" fixes-bug="41656">
        Refactoring in the fo package:
        -> removal of the childNodes instance member in fop.fo.FObj
        -> addition of a firstChild instance member in fop.fo.FObj
        -> addition of a siblings instance member in fop.fo.FONode
        -> addition of a FONodeIterator interface in FONode + corresponding implementation in FObj
        -> changed implementations of FObj.addChildNode(), .removeChild() and .getChildNodes()
      </action>
      <action context="Code" dev="AD" type="update" fixes-bug="42089" due-to="Adrian Cumiskey">
        Code cleanup and restructuring:
        Refactoring of PageSequenceLayoutManager and provide common FObj id property use
      </action>
      <action context="Code" dev="AD" type="add">
        Slight improvement of relative font-weight handling in the properties
        package.
      </action>
      <action context="Code" dev="JM" type="update">
        Updated PDF/A-1b support according to ISO-19005-1:2005/Cor.1:2007.
      </action>
      <action context="Code" dev="JM" type="add" importance="high" fixes-bug="41831" due-to="Adrian Cumiskey">
        Add support for font auto-detection (easier font configuration).
      </action>
      <action context="Code" dev="JM" type="update" fixes-bug="42406" due-to="Hussein Shafie">
        Use source resolution setting for bitmap images which don't provide their own
        resolution.
      </action>
      <action context="Code" dev="JM" type="fix" fixes-bug="42109" due-to="Paul Vinkenoog">
        Fixed the rendering of zero-width spaces for certain fonts by not generating them into
        the area tree.
      </action>
      <action context="Code" dev="LF" type="fix">
        Fixed a problem with disappearing footnotes inside hyphenated inlines (and footnotes with hyphenated inline child).
      </action>
      <action context="Code" dev="JM" type="add" fixes-bug="42067" due-to="Paul Vinkenoog">
        Add support for exact positioning of internal PDF links.
      </action>
      <action context="Code" dev="JM" type="fix" fixes-bug="41434" due-to="Martin Kögler">
        Fix PDF Genaration for non-ASCII compatible locales.
      </action>
      <action context="Code" dev="VH" type="fix">
        Fix several exceptions when break-before/after is set on the first/last row of a table.
      </action>
      <action context="Code" dev="VH" type="fix">
        Fix extra page break when break-before is set on both a table and its first row.
      </action>
      <action context="Code" dev="VH" type="fix">
        Make keep-with-next and keep-with-previous work on fo:table.
      </action>
      <action context="Code" dev="VH, JM" type="add" importance="high" fixes-bug="36934">
        Add support for the collapsing-border model in tables.
      </action>
      <action context="Code" dev="JB" type="add" importance="high">
        Add support for named destinations in PDF.
      </action>
      <action context="Code" dev="JM" type="fix">
        Fixed a problem with keep-with-next on table-rows. Once a keep-with-next was set
        inside a table, the FO following the table would always be glued to the previous table.
      </action>
      <action context="Code" dev="JM" type="fix">
        Fixed a problem with the auto-rotate-landscape setting in the PostScript renderer.
        It didn't generate the right setpagedevice command.
      </action>
      <action context="Code" dev="JM" type="fix">
        Fixed an IllegalArgumentException for absolutely positioned block-containers with a
        border and no height/bpd set.
      </action>
      <action context="Code" dev="JM" type="add">
        Add support for a two-pass production for PostScript output to minimize file size. This
        adds images only once and adds only the fonts that are really used.
      </action>
      <action context="Code" dev="AD" type="fix" fixes-bug="41652">
        If a line contained nothing but a linefeed, this didn't produce empty lines.
        Replaced the auxiliary zero-width box with a glue the width of a line,
        and shrinkable to zero-width.
      </action>
      <action context="Code" dev="VH" type="fix" fixes-bug="40120" due-to="Adrian Cumiskey">
        Stricter FOP user configuration checking
      </action>
      <action context="Code" dev="AD" type="fix" fixes-bug="41572" due-to="Erwin Tratar">
        Fix parsing 'url(...)' when the URL itself contains a bracketed part.
      </action>
      <action context="Code" dev="JM" type="add">
        Support for GIF images in RTF output (RTF handler, only. Does not affect the RTF library.)
      </action>
      <action context="Code" dev="JM" type="fix">
        Fix for NPE with PNG images for RTF output.
      </action>
      <action context="Code" dev="AD" type="fix">
        Fix for properly parsing font-family names containing spaces.
      </action>
      <action context="Code" dev="JM" type="add">
        Support for soft masks (transparency) with ImageIO image adapter.
      </action>
      <action context="Code" dev="LF" type="fix" fixes-bug="41019">
        Fix incorrect behaviour of the BreakingAlgorithm when some inline content is wider than
        the available ipd, causing a restart.
      </action>
      <action context="Code" dev="JM" type="fix">
        Fix for PDF corruption when a TrueType font with spaces in its name is embedded and no
        XML font metrics file for that font is used.
      </action>
      <action context="Code" dev="JM" type="fix" fixes-bug="41426" due-to="Adrian Cumiskey">
        Fix for ClassCastException when fo:wrapper was used as direct child of fo:flow.
        Note: "id" attributes are still not handled properly on fo:wrapper!
      </action>
      <action context="Code" dev="MM" type="add">
        Added support for the soft hyphen (SHY) character.
      </action>
      <action context="Code" dev="MM" type="add">
        Added support for line-height-shift-adjustment property.
      </action>
      <action context="Code" dev="SP" type="add">
        Added support for the system property fop.home to
        cli.Main.getJARList().
      </action>
      <action context="Code" dev="JM" type="add" fixes-bug="40930">
        Added support for display-align for table-cell in RTF output.
      </action>
      <action context="Code" dev="MM" type="add" importance="high">
        Added support for UAX#14 type line breaking. Support does not extend across nested fo:inline elements.
      </action>
    </release>
    <release version="0.93" date="9 January 2007">
      <notes>
        <section>
          <title>Notes</title>
          <p>This is the first production grade release of the new FOP
            codebase.</p>
          <ul>
            <li>It contains the new API first introduced in release 0.92
              beta. The preceding API has been removed.
            </li>
            <li>
              See the <link href="../compliance.html">compliance page</link> for an
              overview of the compliance of this release with the XSL 1.0 and
              1.1 recommendations.
            </li>
            <li>
              This release again contains many bug fixes and new features. See
              below for details.
            </li>
            <li>
              See the <link href="../knownissues.html">known issues page</link>
              for an overview of the known issues with this release.
            </li>
          </ul>
          <p>Caveats:</p>
          <ul>
            <li>
              You may experience different behaviour compared to version 0.20.5.
              Please consult the <link href="upgrading.html">"Upgrading"</link> page for details.
            </li>
          </ul>
        </section>
      </notes>
      <action context="Code" dev="BD" type="add" importance="high">
        Added support for the use of Open Type fonts
      </action>
      <action context="Code" dev="BD" type="update" fixes-bug="5535" due-to="Adam Strzelecki, Victor Mote" importance="high">
        Enabled Copy/Paste from PDF content in Acrobat Reader for text using embedded TrueType fonts.
      </action>
      <action context="Code" dev="SP" type="update" fixes-bug="41044" due-to="Richard Wheeldon">
        Commented out unused properties, in order to minimize memory usage.
      </action>
      <action context="Code" dev="SP" type="update" fixes-bug="41009" due-to="Richard Wheeldon">
        Removed unused attributes from TableCell.
      </action>
      <action context="Code" dev="JM" type="add">
        Added initial support for loading fonts without a pre-created XML font metric
        file.
      </action>
      <action context="Code" dev="JM" type="add" fixes-bug="40729" due-to="Peter Coppens" importance="high">
        Support for the rgb-icc() function and for a proprietary cmyk() function (for device CMYK
        colors only through the PDF renderer so far).
      </action>
      <action context="Code" dev="JM" type="update" fixes-bug="40813" due-to="Richard Wheeldon">
        Minor fixes and improvements for the AWT Preview (keyboard shortcuts, scrolling, windows
        setup).
      </action>
      <action context="Code" dev="JM" type="add" fixes-bug="40849" due-to="Dominic Brügger">
        Added support for SVG in fo:instream-foreign objects for RTF output.
      </action>
      <action context="Code" dev="JM" type="fix">
        Bugfix: Fixed bug when the sum of column widths of a table is larger than the
        specified widths. The table width was not adjusted.
      </action>
      <action context="Code" dev="JM" type="fix">
        Bugfix: Nested tables with headers and footers were not handled correctly and could
        overlap with the region-after.
      </action>
      <action context="Code" dev="JM" type="add" fixes-bug="40519" due-to="Oliver Hernàndez Valls">
        Added support for CCITT compression in the TIFFRenderer by switching to the ImageWriter
        abstraction from XML Graphics Commons.
      </action>
      <action context="Code" dev="JM" type="add">
        Extension properties fox:orphan-content-limit and fox:widow-content-limit which
        help with list-block and table layout. See the documentation for details.
      </action>
      <action context="Code" dev="JM" type="add">
        Configuration option in the Java2D-based renderers that allows to disable the default
        white background in order to produce bitmap output with transparency.
      </action>
      <action context="Code" dev="AD" type="fix" fixes-bug="39414">
        Split up FOText instances larger than 32K characters to avoid
        integer overflow during layout.
      </action>
      <action context="Code" dev="JM" type="fix">
        Bugfix: Corrected painting of shading patterns and position of links for SVG images
        inside FO documents.
      </action>
      <action context="Code" dev="AD" type="update">
        Minor fix: correctly set negative values for ipd/bpd to zero.
      </action>
      <action context="Code" dev="AD" type="update" fixes-bug="35656">
        Rework of default column-creation / column-width setting from
        cells in the first row.
      </action>
      <action context="Code" dev="AD" type="update" fixes-bug="40270" due-to="Gary Reed">
        Added relaxed validation for empty list-item-*, as suggested by Gary Reed.
      </action>
      <action context="Code" dev="AD" type="update">
        Modified proportional-column-width() function to log an error if used
        with table-layout=auto
      </action>
      <action context="Code" dev="AD" type="fix">
        Deferred property resolution for markers until they are actually retrieved,
        which leads to percentages and relative font-sizes now getting the correct
        values. Also deferred white-space-handling for markers.
      </action>
      <action context="Code" dev="JM" type="update">
        Changed the way overflowing pages are handled. The overflow property on region-body
        is now used to define the behaviour.
      </action>
      <action context="Code" dev="JM" type="fix">
        Fixed a memory-leak: The FO tree part of a page-sequence was not released when a
        page-sequence was finished.
      </action>
      <action context="Code" dev="JM" type="fix">
        Bugfix: Table headers and footers were swallowed when a table was nested in a list-block.
      </action>
      <action context="Code" dev="JM" type="fix">
        Fixed a bug with indent handling when margins are used on a surrounding block and
        not start/end-indent.
      </action>
      <action context="Code" dev="JM" type="fix" fixes-bug="40106" due-to="Jeroen Meijer">
        Compatibility fix for GCJ (GNU Classpath): Using "UTF-16BE" instead of "UnicodeBigUnmarked"
        encoding.
      </action>
      <action context="Code" dev="JM" type="fix" fixes-bug="40062" due-to="Gilles Beaugeais">
        Fixed handling for CCITT Group 4 TIFF images with fill order 2.
      </action>
      <action context="Code" dev="JM" type="fix" fixes-bug="40048" due-to="Igor Istomin">
        Fixed setting of page margins in AWT Renderer like it was done in the print renderer.
      </action>
      <action context="Code" dev="JM" type="fix">
        Fixed two memory-leaks in image handling. The image cache is finally working
        properly.
      </action>
      <action context="Code" dev="JM" type="fix" fixes-bug="39608">
        Let numeric property values without a unit be treated as pixels like in HTML.
        This fixes certain NullPointerException when no units are specified.
        (Note: the use of pixels in XSL-FO is discouraged!)
      </action>
      <action context="Code" dev="JM" type="fix">
        Bugfix: Potential multi-threading issue (ConcurrentModificationException)
        eliminated for ElementMapping classes.
      </action>
      <action context="Code" dev="JM" type="fix">
        No more System.exit() and look &amp; feel setting calls inside the reusable
        parts of the AWT viewer.
      </action>
      <action context="Code" dev="JM" type="fix">
        Proper escaping of characters in list-items labels for RTF output.
      </action>
      <action context="Code" dev="MM" type="fix">
        Bugfix: FOUserAgent specific configuration parameters specified in config file
        were not set when FOP was invoked from command line.
      </action>
      <action context="Code" dev="JM" type="add" importance="high">
        Added support for PDF/A-1b and PDF/X-3:2003. (Note: this may still be a bit
        incomplete. Feedback is welcome!)
      </action>
      <action context="Code" dev="JM" type="add">
        The CIDSet object is now generated for CID fonts which are embedded in PDFs.
        (Required by PDF/A).
      </action>
      <action context="Code" dev="JM" type="update" importance="high">
        The Java2DRenderer (and therefore the print and bitmap renderers) is now
        offering the same quality as the PDF and PS renderers. Note: There can still
        be little differences between PDF and Print/PNG/TIFF because the latter uses
        a different font metrics source.
      </action>
      <action context="Code" dev="AD" type="fix" fixes-bug="39712">
        Bugfix: components of the border-separation property weren't set when
        in shorthand-mode, leading to a NPE being thrown.
      </action>
      <action context="Code" dev="JM" type="fix">
        Bugfix: Table headers were omitted when a table is a child of a block-container.
      </action>
      <action context="Code" dev="JM" type="fix">
        Bugfix: Bookmarks in PDF will be generated even if some bookmarks cannot be
        resolved.
      </action>
      <action context="Code" dev="AD" type="fix" fixes-bug="39560">
        Bugfix: the interaction between the table FOs and properties package in
        determining initial values for column-number should be a one-time process,
        not repeated when the table is in a marker that is retrieved.
      </action>
      <action context="Code" dev="JM" type="fix">
        Bugfix: All fonts names were converted unnecessarily to lower case in RTF output.
      </action>
      <action context="Code" dev="JM" type="fix">
        Bugfix: The combination of hyphenation and kerning resulted in slightly ragged
        right ends for right-aligned and justified text.
      </action>
      <action context="Code" dev="JM" type="fix">
        Bugfix: NullPointerException in AreaAdditionUtil in a table-cell spanning
        multiple pages and with a marker.
      </action>
      <action context="Code" dev="JM" type="fix" fixes-bug="39533">
        Bugfix: NullPointerException in RTF output when a table does not contain
        table-columns.
      </action>
      <action context="Code" dev="JM" type="fix" fixes-bug="39607" due-to="Julien Aymé">
        Bugfix: NullPointerException in RTF library when there are no borders on
        the parent table.
      </action>
      <action context="Code" dev="JM" type="add" importance="high">
       Automatic support for all fonts available to the Java2D subsystem for all
       Java2D-descendant renderers (TIFF, PNG, print, AWT).
     </action>
      <action context="Code" dev="JM" type="fix">
        Bugfix: Improved baseline detection in TTFReader for TrueType fonts.
      </action>
      <action context="Code" dev="JM" type="fix" fixes-bug="39443">
        Bugfix: tables nested in inline elements caused a NullPointerException.
      </action>
      <action context="Code" dev="JM" type="update">
        The default sRGB color profile provided by the Java class library is no longer
        embedded if it is encountered. This should reduce the PDF size considerably.
      </action>
      <action context="Code" dev="JM" type="fix" fixes-bug="39443">
        Bugfix: Sections with span="all" lead to overlapping text if spanning multiple pages.
      </action>
      <action context="Code" dev="MM" type="fix">
        Bugfix: Percentages in vertical-align property values were not correctly handled.
      </action>
      <action context="Code" dev="JM" type="fix" fixes-bug="38243" due-to="Gerhard Oettl">
        Bugfix: Gaps in table-columns cause a NullPointerException.
      </action>
      <action context="Code" dev="JM" type="update" fixes-bug="38946" due-to="Max Berger">
        Changed the internal representation of colors to use Java's own color infrastructure
        instead of FOP's home-grown classes.
      </action>
      <action context="Code" dev="MM" type="fix">
        Bugfix: TABs were not correctly replaced by spaces in some circumstances.
      </action>
      <action context="Code" dev="JM" type="update">
        Content in block-containers makes better use of shrink to fit content vertically
        into the available area. This can be used indirectly to justify content vertically
        in a block-container.
      </action>
      <action context="Code" dev="JM" type="fix">
        Bugfix: basic-links with internal destinations in documents with multiple
        page-sequences sometimes pointed at the wrong page.
      </action>
      <action context="Code" dev="JM" type="fix">
        Bugfix: Fixed ClassCastException when retrieve-marker is used as a direct child
        if static-content in which case leading and trailing white space is not properly
        removed.
      </action>
      <action context="Code" dev="JM" type="fix" fixes-bug="39285">
        Bugfix: Fixed OutOfMemoryException with long data URLs (RFC 2397).
      </action>
      <action context="Code" dev="JM" type="add" fixes-bug="39118" due-to="Pierre-Henri Kraus">
        Initial support for page-number-citation-last (XSL 1.1). Works without problems
        only for page-sequence so far.
      </action>
    </release>
    <release version="0.92beta" date="18 Apr 2006">
      <action context="Code" dev="JM" type="fix">
        Bugfix: The generation of the PDF "d" (setdash) command was assuming that
        only integer values can be used but that isn't the case. Dash patterns
        PDFGraphics2D would be wrong in the process.
      </action>
      <action context="Code" dev="JM" type="fix">
        Bugfix: Fixed a division by zero problem in TTFReader and improved the detection
        of the capHeight and xHeight font metric values for TrueType fonts.
      </action>
      <action context="Code" dev="JM" type="fix">
        Bugfix: Allow URLs in basic-link's external-destination to be wrapped in "url()".
      </action>
      <action context="Code" dev="MM" type="fix">
        Bugfix: Corrected enumerated property value for white-space property
        from "no-wrap" to "nowrap".
      </action>
      <action context="Code" dev="MM" type="fix" fixes-bug="38457">
        Bugfix: Added support for white-space-treatment="preserve" in particular to
        support the white-space="pre" short hand property.
      </action>
      <action context="Code" dev="JM" type="fix">
        Corrected expectation and behaviour for the text-indent property to only apply
        to the first line area generated by a block.
      </action>
      <action context="Code" dev="JM" type="fix">
        Bugfix for invalid handling of ICC color profiles in JPEG images and for
        dealing with CMYK JPEG images with the Adobe APPE marker.
      </action>
      <action context="Code" dev="JM" type="add">
        Initial support for page-position="last" added.
      </action>
      <action context="Code" dev="JM" type="add">
        Reenabled loading of user-supplied hyphenation patterns that was available in
        FOP 0.20.5. (See "hyphenation-base" option in the user configuration)
      </action>
      <action context="Code" dev="JM" type="fix">
        Bugfix: Certain filter combinations in PDF could lead to invalid PDFs.
        DecodeParams were not properly handled.
      </action>
      <action context="Code" dev="JM" type="fix">
        Bugfix: CCITT Group 4 encoded TIFF images with multiple strips are now properly
        embedded in PDF files.
      </action>
      <action context="Code" dev="JM" type="add">
        Added support for fixed-width spaces.
      </action>
      <action context="Code" dev="JM" type="add">
        Added support for kerning.
      </action>
      <action context="Code" dev="JM" type="fix">
        Bugfix: Fixed a copy/paste error in the table layout code that caused wrong page
        break decisions when table-headers and/or table-footers are used.
      </action>
      <action context="Code" dev="JM" type="fix">
        Bugfix: Fixed an NPE that was thrown when a table was used inside a footnote-body.
      </action>
      <action context="Code" dev="JM" type="fix">
        Bugfix: Fixed a problem with certain TrueType fonts which are missing the "PCLT"
        table, where a baseline-shift="sub" had no effect due to a missing x-height value.
        (Note: This only affects TTFReader, so the font metric file has to be regenerated.)
      </action>
      <action context="Code" dev="JM" type="fix">
        Bugfix: When the base URL was specified as a file system path, the constructed
        URL was wrong.
      </action>
      <action context="Code" dev="JM" type="add" due-to="Jirí Mareš">
        Support for "userconfig" attribute in FOP Ant Task.
      </action>
      <action context="Code" dev="JM" type="add">
        Initial support for XMP metadata (PDF 1.4) under fo:declarations.
      </action>
      <action context="Code" dev="AD" type="add">
        Added support for the background-position shorthand property.
      </action>
      <action context="Code" dev="AD" type="add">
        Added support for the font shorthand property.
      </action>
      <action context="Code" dev="JM" type="add" fixes-bug="38618" due-to="Max Berger">
        Added support for system-color() function.
      </action>
      <action context="Code" dev="JM" type="fix">
        Bugfix: Fixed two causes for ClassCastExceptions in BlockContainerLayoutManager.
      </action>
      <action context="Code" dev="JM" type="fix">
        Bugfix: padding-top and padding-bottom on list-items could lead to wrong page
        break decisions and thus to overlapping text.
      </action>
      <action context="Code" dev="JM" type="fix">
        Bugfix: break-before and break-after were ignored on list-items.
      </action>
      <action context="Code" dev="LF" type="fix" fixes-bug="38507">
        Bugfix: The elements representing a non-breaking space weren't always correct.
      </action>
      <action context="Code" dev="JM" type="fix" fixes-bug="38453">
        Bugfix: Text-decoration was not promoted if no text-decoration attribute was
        specified on a nested element.
      </action>
      <action context="Code" dev="AD" type="add" fixes-bug="38282"
              due-to="Gerhard Oettl (gerhard.oettl.at.oesoft.at)">
        Added support for the from-table-column() function.
      </action>
      <action context="Code" dev="JM" type="fix" fixes-bug="38397">
        Bugfix: Spanned cells could lead to an false error message about overlapping
        cells and ultimately a NullPointerException.
      </action>
      <action context="Code" dev="JM" type="fix">
        Bugfix: Regions with non-standard names got ignored in RTF output leading to
        missing headers and footers.
      </action>
      <action context="Code" dev="JM" type="fix">
        The RTF output now properly generates the "\landscape" flag for documents in
        landscape orientation.
      </action>
      <action context="Code" dev="JM" type="fix">
        Following a clarification by the XSL FO SG, space traits are only set on the
        first and last area generated by an FO, and not on every area anymore.
      </action>
      <action context="Code" dev="JM" type="add">
        New feature: "Intermediate format" (IF). The IF is basically the XML dialect
        written by the area tree renderer (XMLRenderer). A new parser for this format
        allows reparsing a serialized and possibly modified area tree and rendering it
        to the final target format.
      </action>
      <action context="Code" dev="JM" type="fix">
        Bugfix: Floating point numbers were not properly formatted in the PDF renderer
        which could lead to error messages while opening a PDF in Acrobat Reader.
      </action>
      <action  context="Code" dev="SP" type="update" fixes-bug="38098"
               due-to="Gerhard Oettl">
        Implement property name as default argument on some xsl-function calls.
      </action>
      <action  context="Code" dev="SP" type="update" fixes-bug="38087"
               due-to="Gerhard Oettl">
        Implement force-page-count property of page-sequence.
      </action>
      <action context="Code" dev="JM" type="fix" fixes-bug="38054">
        Bugfix: Spans that end up with a negative height don't get swallowed anymore.
      </action>
      <action context="Code" dev="MM" type="add" fixes-bug="36729">
        Relative URLs for the font configuration attributes metrics-url and embed-url
        are now supported. A new configuration property font-base has been added. It
        sets the base URL against which relative font URLs are resolved. If font-base is
        not set base is used.
      </action>
      <action context="Code" dev="JM" type="add" fixes-bug="38132" due-to="Richard Wheeldon">
        Added support for RFC2397 "data" URLs.
      </action>
      <action context="Code" dev="JM" type="fix" fixes-bug="38132">
        Bugfix: Certain border styles could lead to a NullPointerException.
      </action>
      <action context="Code" dev="JM" type="fix" fixes-bug="38102">
        Bugfix: Space was not adjusted if the space was on a nested block. This could
        lead to content overflowing the bottom of a page.
      </action>
      <action context="Code" dev="JM" type="fix">
        Bugfix: TableCell did not properly report that it generates reference-areas
        which could lead to wrong inherited values for start-indent and end-indent.
      </action>
      <action context="Code" dev="JM" type="add">
        The font loading code now reads the encoding value from the XML font metrics file
        so that fonts like Symbol and ZapfDingbats can be embedded explicitely (Required by PDF/A).
      </action>
      <action context="Code" dev="SP" type="update">
        Improvements to the code for inline block content.
      </action>
      <action context="Code" dev="MM" type="fix" fixes-bug="38089">
        Bugfix: Image height for BMP images was incorrectly calculated
      </action>
      <action context="Code" dev="AD" type="update">
        Revision of refinement white-space handling.
      </action>
      <action context="Code" dev="AD" type="add">
        Added feature: support for white-space shorthand
      </action>
      <action context="Code" dev="AD" type="add">
        Added feature: support for page-break-* shorthands
      </action>
      <action context="Code" dev="MM" type="fix" fixes-bug="38053">
        Bugfix: NullPointerException on certain fo:inline within lists.
      </action>
      <action context="Code" dev="MM" type="fix" fixes-bug="37743">
        Bugfix: ClassCastException on certain fo:inline with border combinations.
      </action>
      <action context="Code" dev="MM" type="fix">
        Changed a method name in LineArea from finalize to finalise because it was
        never intended for the method to be an override of the Java Object finalize
        method. If invoked by the Java garbage collector it may cause a NPE.
      </action>
    </release>
    <release version="0.91beta" date="23 Dec 2005">
      <action context="Code" dev="JM" type="update">
        Deprecated Fop constructors that use integer constants to select the
        output format have been removed in favor or the constructors that use
        MIME types.
      </action>
      <action context="Code" dev="MM" type="fix">
        Fixed a bug where the linefeed-treatment property value "preserve" was not
        honoured when used in conjunction with text-align="center".
      </action>
      <action context="Code" dev="JM" type="fix" fixes-bug="37964">
        Bugfix: hard breaks with even-page or odd-page were not handled correctly
        when spaces were surrounding the break.
      </action>
      <action context="Code" dev="JM" type="update">
        Changed the XMLHandler interface so it doesn't report the MIME type it
        supports but instead can report whether it supports a particular Renderer
        implementation. XMLHandlers are now configurable.
      </action>
      <action context="Code" dev="JM" type="fix">
        Fixed a bug where SVG content could be clipped when rendered to PostScript.
      </action>
      <action context="Code" dev="JM" type="fix">
        Changed the way resolutions are handled. The single resolution in the user
        agent got split up into source and target resolutions. For more info, see
        the updated documentation. Note: backwards-incompatible change!
      </action>
      <action context="Code" dev="JM" type="fix" fixes-bug="37875">
        Bugfix: Some content inside a table-header may not have been renderered on
        pages n &gt; 1 in certain conditions.
      </action>
      <action context="Code" dev="MM" type="fix">
        Fixed a bug where an empty line, i.e. a block containing only a &amp;nbsp;,
        was not rendered at all.
      </action>
      <action context="Code" dev="JM" type="fix">
        Fixed a bug where the area for a finished cell that is broken over pages was
        created once for each row it was spanned over instead of only once.
      </action>
      <action context="Code" dev="JM" type="add">
        Added checks that warn about tables and block-containers that are wider than
        the available content area.
      </action>
      <action context="Code" dev="JM" type="fix" fixes-bug="37880">
        Bugfix: Footnotes were lost if the footnote appeared in centered text.
      </action>
      <action context="Code" dev="JM" type="update">
        Improved log and error messages in a number of places by adding additional
        context information that should make it easier to find the location in the
        source files.
      </action>
      <action context="Code" dev="JM" type="fix">
        Fix to correct image sizes in RTF output.
      </action>
      <action context="Code" dev="JM" type="add">
        First attempt at SVG support in RTF output. SVG images are converted to 300dpi JPEG
        images internally.
      </action>
      <action context="Code" dev="JM" type="update">
        Additional checks to detect text overflows. The overflow property is now properly
        handled where applicable.
      </action>
      <action context="Code" dev="JM" type="update">
        Source location information improved. If location information is not available,
        the context information is provided based on text content.
      </action>
      <action context="Code" dev="JM" type="add">
        The command-line now automatically sets two parameters for any XSLT transformation:
        "fop-output-format" contains the MIME type of the currently selected output format,
        "fop-version" contains FOP's version number.
      </action>
      <action context="Code" dev="JM" type="fix">
        The output file is now deleted when an exception occurs when calling FOP from
        the command-line.
      </action>
      <action context="Code" dev="JM" type="fix">
        Bugfix: Areas for table-cells that are broken over more than one page are now
        generated even if all its content is already painted on a previous page. This
        fixes strange effects like a table grid that is not completely painted.
      </action>
      <action context="Code" dev="JM" type="fix" fixes-bug="37828">
        Bugfix: Column balancing produced strange break decisions in certain multi-column
        documents with large amounts of text.
      </action>
      <action context="Code" dev="JM" type="add">
        Added an alternative set of rules for calculating text indents which tries to mimic
        the behaviour of many commercial FO implementations that chose to break the rules
        in the FO specification in order to better meet the natural expectations of
        inexperienced FO users.
      </action>
      <action context="Code" dev="JM" type="fix" fixes-bug="37815" due-to="Tom Craddock">
        Bugfix: The combination of content-width="scale-to-fit" and content-height="100%"
        did not work as expected due to a datatype conversion bug.
      </action>
      <action context="Code" dev="JM" type="fix" fixes-bug="37813">
        Bugfix: A span="all" on the first block cause a subsequent page break and the first block
        didn't span all columns.
      </action>
      <action context="Code" dev="JM" type="fix">
        Bugfix: Self-created OutputStreams in PNG Renderer were not properly closed.
      </action>
      <action context="Code" dev="JM" type="update">
        The border-collapse property on fo:table is now forced to the value "separate" until the collapsing
        border has been implemented.
      </action>
      <action context="Code" dev="JM" type="add">
        font-family list still not fully supported but a comma-separated list is now properly tokenized.
        FOP will now go through all fonts in the list to find one that is available, but it doesn't
        do so per character, yet.
      </action>
      <action context="Code" dev="JM" type="add">
        Implemented "Overconstrained Geometry" rules (5.3.4, XSL 1.0) for the most important cases.
      </action>
      <action context="Code" dev="JM" type="fix">
        Bugfix: Relatively positioned BlockViewports (from block-containers) caused the paint
        cursor not be be properly advanced when space-before or space-after were present.
      </action>
      <action context="Code" dev="JM" type="fix">
        Bugfix: Space resolution was incomplete for content in table-cells. Conditional elements
        didn't get removed.
      </action>
      <action context="Code" dev="JM" type="fix">
        The validation check for non-zero borders and padding on a region-* and for empty static-content
        elements is now turned off when relaxed validation is active to improve compatibility with
        FO documents written for other FO implementations.
      </action>
      <action context="Code" dev="JM" type="fix">
        Bugfix for "/ by zero" ArithmeticExceptions when an URL to a non-existing image is used
        and content-width and/or content-height is used.
      </action>
      <action context="Code" dev="JM" type="fix">
        Bugfix for a multi-threading problem:
        propertyListTable initialization moved from the constructor to a static block in FONode.
        This fixes NullPointerExceptions in PropertyList.
      </action>
      <action context="Code" dev="JM" type="fix">
        Bugfix for placement of text inside a text area when borders are present in PostScript output.
      </action>
      <action context="Code" dev="JM" type="update">
        Improvements on leader painting in PDF output.
      </action>
      <action context="Code" dev="JM" type="add">
        Support for leader painting in PostScript output.
      </action>
      <action context="Code" dev="LF, MM" type="add">
        Support for hyphenation-ladder-count.
      </action>
    </release>
    <release version="0.90alpha1" date="22 Nov 2005">
      <action context="Code" dev="all" type="update">
        <strong>Complete redesign of the FOP codebase</strong> in the period between Dec 2001 and Nov 2005.
        There are just too many changes to list here. If you like to know details, run
        <code>"svn log --verbose http://svn.apache.org/repos/asf/xmlgraphics/fop/trunk/"</code>.
      </action>
    </release>
    <release version="0.20.5" date="18 July 2003">
      <action context="Code" dev="all" type="update">
        For the change log for the maintenance branch
        (where FOP 0.20.5 came from), please see the "CHANGES" file in the distribution, or
        <link href="http://svn.apache.org/viewcvs.cgi/xmlgraphics/fop/branches/fop-0_20_2-maintain/CHANGES?view=markup">the CHANGES file in the SVN repository</link>.
      </action>
    </release>
  </changes>

  <todo>
    <!-- See Bugzilla and http://wiki.apache.org/xmlgraphics-fop/FOPProjectTasks -->
    <actions>
      <action dev="open" type="update" context="Docs">
        Improve the documentation.
      </action>
    </actions>
  </todo>

</status><|MERGE_RESOLUTION|>--- conflicted
+++ resolved
@@ -58,10 +58,35 @@
       users, i.e. when the behaviour changes and could affect the layout of existing
       documents. Example: the fix of marks layering will be such a case when it's done.
     -->
-<<<<<<< HEAD
     <release version="FOP Trunk" date="TBD">
       <action context="Renderers" dev="JM" type="add" fixes-bug="49403" due-to="Patrick Jaromin">
         Initial work on spot colors (aka named colors) for PDF output.
+      </action>
+      <action context="Renderers" dev="JM" type="fix" fixes-bug="50705" due-to="Mehdi Houshmand">
+        Fix to preserve the order of AFP TLEs and NOPs as given in the XSL-FO document.
+      </action>
+      <action context="Fonts" dev="JM" type="add" fixes-bug="50699" due-to="Alexandros Papadakis">
+        Added support for lookup of alternative glyphs when additional single-byte encodings are
+        used, ex. replacing "Omegagreek" by "Omega" and vice versa.
+      </action>
+      <action context="Code" dev="AD" type="add" fixes-bug="48334">
+        Added support for resolution of relative URIs against a specified xml:base during
+        property refinement.
+      </action>
+      <action context="Renderers" dev="JM" type="add">
+        Allow afp:no-operation to also appear under fo:page-sequence and fo:declarations.
+      </action>
+      <action context="Code" dev="AD" type="fix" fixes-bug="50635" due-to="mkoegler.AT.auto.tuwien.ac.at">
+        Bugfix: fix issue in RenderPagesModel.checkPreparedPages() where the same page-sequence
+        is potentially started multiple times.
+      </action>
+      <action context="Code" dev="AD" type="fix" fixes-bug="50636" due-to="mkoegler.AT.auto.tuwien.ac.at">
+        Bugfix: fix performance issue when adding pages, if the total number of pages
+        is significantly large.
+      </action>
+      <action context="Code" dev="AD" type="fix" fixes-bug="50626" due-to="mkoegler.AT.auto.tuwien.ac.at">
+        Bugfix: fix performance issue when adding nodes, if the number of children
+        is significantly large.
       </action>
 	  <action context="Config" dev="SP" type="fix">
 		Bugfix: relative URIs in the configuration file (base, font-base, hyphenation-base) are evaluated relative to the base URI of the configuration file.
@@ -114,9 +139,6 @@
       </action>
     </release>
     <release version="1.0" date="21 July 2010">
-=======
-    <release version="1.0" date="July 2010">
->>>>>>> c41bb357
       <action context="Renderers" dev="JM" type="fix">
         AFP Output: Fixed positioning of Java2D-based images (when GOCA is enabled).
       </action>
